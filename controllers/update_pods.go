--- conflicted
+++ resolved
@@ -43,32 +43,13 @@
 func (updatePods) reconcile(ctx context.Context, r *FoundationDBClusterReconciler, cluster *fdbv1beta2.FoundationDBCluster) *requeue {
 	logger := log.WithValues("namespace", cluster.Namespace, "cluster", cluster.Name, "reconciler", "updatePods")
 
-<<<<<<< HEAD
-	pods, err := r.PodLifecycleManager.GetPods(ctx, r, cluster, internal.GetPodListOptions(cluster, "", "")...)
+	updates, err := getPodsToUpdate(ctx, logger, r, cluster)
+	if err != nil {
+		return &requeue{curError: err, delay: podSchedulingDelayDuration, delayedRequeue: true}
+	}
+
 	if err != nil {
 		return &requeue{curError: err, delayedRequeue: true}
-	}
-
-	updates, maxPodsToUpdate, err := getPodsToUpdate(logger, r, cluster, internal.CreatePodMap(cluster, pods))
-=======
-	updates, err := getPodsToUpdate(ctx, logger, r, cluster)
->>>>>>> 7ec1d8e0
-	if err != nil {
-		return &requeue{curError: err, delay: podSchedulingDelayDuration, delayedRequeue: true}
-	}
-
-	maxUnavailablePods, err := intstr.GetScaledValueFromIntOrPercent(&cluster.Spec.MaxUnavailablePods, len(cluster.Status.ProcessGroups), true)
-	if err != nil {
-		return &requeue{curError: err, delayedRequeue: true}
-	}
-	if maxUnavailablePods > 0 {
-		if maxPodsToUpdate <= 0 {
-			return &requeue{
-				curError: fmt.Errorf("requeing because the number of unavailable pods has reached cluster.Spec.MaxUnavailablePods: %d",
-					cluster.Spec.MaxUnavailablePods.IntVal),
-				delayedRequeue: true,
-			}
-		}
 	}
 
 	if len(updates) > 0 {
@@ -99,22 +80,27 @@
 	}
 	defer adminClient.Close()
 
-	return deletePodsForUpdates(ctx, r, cluster, adminClient, updates, maxPodsToUpdate, logger)
+	return deletePodsForUpdates(ctx, r, cluster, adminClient, updates, logger)
 }
 
 // getPodsToUpdate returns a map of Zone to Pods mapping. The map has the fault domain as key and all Pods in that fault domain will be present as a slice of *corev1.Pod.
-<<<<<<< HEAD
-func getPodsToUpdate(logger logr.Logger, reconciler *FoundationDBClusterReconciler, cluster *fdbv1beta2.FoundationDBCluster, podMap map[fdbv1beta2.ProcessGroupID]*corev1.Pod) (map[string][]*corev1.Pod, int, error) {
-=======
 func getPodsToUpdate(ctx context.Context, logger logr.Logger, reconciler *FoundationDBClusterReconciler, cluster *fdbv1beta2.FoundationDBCluster) (map[string][]*corev1.Pod, error) {
->>>>>>> 7ec1d8e0
 	updates := make(map[string][]*corev1.Pod)
 
-	var unavailablePods int
-	// When maxUnavailablePods is set to 0 any number of unavailable Pods is allowed.
-	maxUnavailablePods, err := intstr.GetScaledValueFromIntOrPercent(&cluster.Spec.MaxUnavailablePods, len(cluster.Status.ProcessGroups), true)
-	if err != nil {
-		return nil, 0, fmt.Errorf("invalid value for cluster.Spec.MaxUnavailablePods: %w", err)
+	// Map of zones to the number of pods that are unavailable in that zone.
+	zoneToUnavailablePods := make(map[string]int)
+
+	// In order to the maxZonesWithUnavailablePods we need to know the number of zones.
+	// if the fault domain zone count is not set. The number of process groups is used as the zone count.
+	zoneCount := cluster.Spec.FaultDomain.ZoneCount
+	if zoneCount == 0 {
+		zoneCount = len(cluster.Status.ProcessGroups)
+	}
+
+	// When maxZonesUnavailablePods is set to 0 any number of Zones with unavailable pods is allowed.
+	maxZonesWithUnavailablePods, err := intstr.GetScaledValueFromIntOrPercent(&cluster.Spec.MaxZonesWithUnavailablePods, zoneCount, true)
+	if err != nil {
+		return nil, fmt.Errorf("invalid value for cluster.Spec.MaxZonesWithUnavailablePods: %w", err)
 	}
 
 	for _, processGroup := range cluster.Status.ProcessGroups {
@@ -124,9 +110,9 @@
 			continue
 		}
 
-		if maxUnavailablePods > 0 {
+		if maxZonesWithUnavailablePods > 0 {
 			if processGroup.GetConditionTime(fdbv1beta2.PodPending) != nil {
-				unavailablePods++
+				zoneToUnavailablePods[processGroup.FaultDomain]++
 			}
 		}
 
@@ -147,17 +133,17 @@
 		if err != nil {
 			logger.V(1).Info("Could not find Pod for process group ID",
 				"processGroupID", processGroup.ProcessGroupID)
-			unavailablePods++
+			zoneToUnavailablePods[processGroup.FaultDomain]++
 			continue
 		}
 
 		// If the Pod is marked for deletion, we count it as unavailable.
 		if pod.DeletionTimestamp != nil {
-			unavailablePods++
+			zoneToUnavailablePods[processGroup.FaultDomain]++
 		}
 
 		if shouldRequeueDueToTerminatingPod(pod, cluster, processGroup.ProcessGroupID) {
-			return nil, 0, fmt.Errorf("cluster has Pod %s that is pending deletion", pod.Name)
+			return nil, fmt.Errorf("cluster has Pod %s that is pending deletion", pod.Name)
 		}
 
 		_, idNum, err := podmanager.ParseProcessGroupID(processGroup.ProcessGroupID)
@@ -214,6 +200,27 @@
 			continue
 		}
 
+		if maxZonesWithUnavailablePods > 0 {
+			// When number of zones with unavailable Pods exceeds the maxZonesWithUnavailablePods limit skip the process group and log the limit.
+			if len(zoneToUnavailablePods) > maxZonesWithUnavailablePods {
+				logger.V(1).Info("Skip process group for update, the number of zones with unavailable Pods exceeds the limit",
+					"processGroupID", processGroup.ProcessGroupID,
+					"maxZonesWithUnavailablePods", maxZonesWithUnavailablePods,
+					"faultDomain", processGroup.FaultDomain,
+					"zonesWithUnavailablePods", zoneToUnavailablePods)
+				continue
+			}
+			// When the number of zones equals maxZonesWithUnavailablePods and the process group does not belong to a zone with unavailable Pods skip the process group.
+			if len(zoneToUnavailablePods) == maxZonesWithUnavailablePods && zoneToUnavailablePods[processGroup.FaultDomain] == 0 {
+				logger.V(1).Info("Skip process group for update, the number zones with unavailable Pods equals the limit but the process group does not belong to a zone with unavailable Pods",
+					"processGroupID", processGroup.ProcessGroupID,
+					"maxZonesWithUnavailablePods", maxZonesWithUnavailablePods,
+					"faultDomain", processGroup.FaultDomain,
+					"zonesWithUnavailablePods", zoneToUnavailablePods)
+				continue
+			}
+		}
+
 		zone := substitutions["FDB_ZONE_ID"]
 		if reconciler.InSimulation {
 			zone = "simulation"
@@ -225,16 +232,7 @@
 		updates[zone] = append(updates[zone], pod)
 	}
 
-	var numPodsToUpdate int
-	for _, zone := range updates {
-		numPodsToUpdate += len(zone)
-	}
-
-	if maxUnavailablePods > 0 {
-		return updates, maxUnavailablePods - unavailablePods, nil
-	}
-
-	return updates, numPodsToUpdate, nil
+	return updates, nil
 }
 
 func shouldRequeueDueToTerminatingPod(pod *corev1.Pod, cluster *fdbv1beta2.FoundationDBCluster, processGroupID fdbv1beta2.ProcessGroupID) bool {
@@ -243,12 +241,7 @@
 		!cluster.ProcessGroupIsBeingRemoved(processGroupID)
 }
 
-func getPodsToDelete(deletionMode fdbv1beta2.PodUpdateMode, updates map[string][]*corev1.Pod, maxPodsToDelete int, cluster *fdbv1beta2.FoundationDBCluster) (string, []*corev1.Pod, error) {
-	maxUnavailablePods, err := intstr.GetScaledValueFromIntOrPercent(&cluster.Spec.MaxUnavailablePods, len(cluster.Status.ProcessGroups), true)
-	if err != nil {
-		return "", nil, err
-	}
-
+func getPodsToDelete(deletionMode fdbv1beta2.PodUpdateMode, updates map[string][]*corev1.Pod, cluster *fdbv1beta2.FoundationDBCluster) (string, []*corev1.Pod, error) {
 	if deletionMode == fdbv1beta2.PodUpdateModeAll {
 		var deletions []*corev1.Pod
 
@@ -260,9 +253,6 @@
 	}
 
 	if deletionMode == fdbv1beta2.PodUpdateModeProcessGroup {
-		if maxUnavailablePods > 0 && maxPodsToDelete < 1 {
-			return "", nil, fmt.Errorf("with cluster.Spec.MaxUnavailablePods set to %d, the current max number of pods to delete is %d", maxUnavailablePods, maxPodsToDelete)
-		}
 		for _, zoneProcesses := range updates {
 			if len(zoneProcesses) < 1 {
 				continue
@@ -276,14 +266,6 @@
 	if deletionMode == fdbv1beta2.PodUpdateModeZone {
 		// Default case is zone
 		for zoneName, zoneProcesses := range updates {
-			if maxUnavailablePods > 0 {
-				if len(zoneProcesses) <= maxPodsToDelete {
-					// Fetch the first zone and stop
-					return zoneName, zoneProcesses, nil
-				}
-				// Fetch the first maxPodsToDelete pods and delete them
-				return zoneName, zoneProcesses[:maxPodsToDelete], nil
-			}
 			// Fetch the first zone and stop
 			return zoneName, zoneProcesses, nil
 		}
@@ -297,9 +279,9 @@
 }
 
 // deletePodsForUpdates will delete Pods with the specified deletion mode
-func deletePodsForUpdates(ctx context.Context, r *FoundationDBClusterReconciler, cluster *fdbv1beta2.FoundationDBCluster, adminClient fdbadminclient.AdminClient, updates map[string][]*corev1.Pod, maxPodsToDelete int, logger logr.Logger) *requeue {
+func deletePodsForUpdates(ctx context.Context, r *FoundationDBClusterReconciler, cluster *fdbv1beta2.FoundationDBCluster, adminClient fdbadminclient.AdminClient, updates map[string][]*corev1.Pod, logger logr.Logger) *requeue {
 	deletionMode := r.PodLifecycleManager.GetDeletionMode(cluster)
-	zone, deletions, err := getPodsToDelete(deletionMode, updates, maxPodsToDelete, cluster)
+	zone, deletions, err := getPodsToDelete(deletionMode, updates, cluster)
 	if err != nil {
 		return &requeue{curError: err}
 	}
