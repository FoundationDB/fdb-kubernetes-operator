--- conflicted
+++ resolved
@@ -392,15 +392,12 @@
 
 // GetMaintenanceZone gets current maintenance zone, if any. Returns empty string if maintenance mode is off
 func (client *cliAdminClient) GetMaintenanceZone() (string, error) {
-	maint, err := client.fdbLibClient.getValueFromDBUsingKey("\xff/maintenance", DefaultCLITimeout)
+	mode, err := client.fdbLibClient.getValueFromDBUsingKey("\xff/maintenance", DefaultCLITimeout)
 	if err != nil {
 		return "", err
 	}
-<<<<<<< HEAD
-	return string(maint), nil
-=======
-	return string(status.Cluster.MaintenanceZone), nil
->>>>>>> 0685a836
+	return string(mode), nil
+	//return string(status.Cluster.MaintenanceZone), nil
 }
 
 // SetMaintenanceZone places zone into maintenance mode
