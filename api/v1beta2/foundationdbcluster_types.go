/*
Copyright 2020-2022 FoundationDB project authors.

Licensed under the Apache License, Version 2.0 (the "License");
you may not use this file except in compliance with the License.
You may obtain a copy of the License at

	http://www.apache.org/licenses/LICENSE-2.0

Unless required by applicable law or agreed to in writing, software
distributed under the License is distributed on an "AS IS" BASIS,
WITHOUT WARRANTIES OR CONDITIONS OF ANY KIND, either express or implied.
See the License for the specific language governing permissions and
limitations under the License.
*/

package v1beta2

import (
	"fmt"
	"math"
	"math/rand"
	"regexp"
	"strings"
	"time"

	"github.com/go-logr/logr"
	corev1 "k8s.io/api/core/v1"
	"k8s.io/apimachinery/pkg/api/equality"
	metav1 "k8s.io/apimachinery/pkg/apis/meta/v1"
	"k8s.io/utils/pointer"
)

// +kubebuilder:object:root=true
// +kubebuilder:resource:shortName=fdb
// +kubebuilder:subresource:status
// +kubebuilder:printcolumn:name="Generation",type="integer",JSONPath=".metadata.generation",description="Latest generation of the spec",priority=0
// +kubebuilder:printcolumn:name="Reconciled",type="integer",JSONPath=".status.generations.reconciled",description="Last reconciled generation of the spec",priority=0
// +kubebuilder:printcolumn:name="Available",type="boolean",JSONPath=".status.health.available",description="Database available",priority=0
// +kubebuilder:printcolumn:name="FullReplication",type="boolean",JSONPath=".status.health.fullReplication",description="Database fully replicated",priority=0
// +kubebuilder:printcolumn:name="ReconciledProcessGroups",type="integer",JSONPath=".status.reconciledProcessGroups",description="Number of reconciled process groups",priority=1
// +kubebuilder:printcolumn:name="DesiredProcessGroups",type="integer",JSONPath=".status.desiredProcessGroups",description="Desired number of process groups",priority=1
// +kubebuilder:printcolumn:name="Version",type="string",JSONPath=".status.runningVersion",description="Running version",priority=0
// +kubebuilder:printcolumn:name="Age",type="date",JSONPath=".metadata.creationTimestamp"
// +kubebuilder:storageversion

// FoundationDBCluster is the Schema for the foundationdbclusters API
type FoundationDBCluster struct {
	metav1.TypeMeta   `json:",inline"`
	metav1.ObjectMeta `json:"metadata,omitempty"`

	Spec   FoundationDBClusterSpec   `json:"spec,omitempty"`
	Status FoundationDBClusterStatus `json:"status,omitempty"`
}

//+kubebuilder:object:root=true

// FoundationDBClusterList contains a list of FoundationDBCluster objects
type FoundationDBClusterList struct {
	metav1.TypeMeta `json:",inline"`
	metav1.ListMeta `json:"metadata,omitempty"`
	Items           []FoundationDBCluster `json:"items"`
}

var conditionsThatNeedReplacement = []ProcessGroupConditionType{MissingProcesses, PodFailing, MissingPod, MissingPVC,
	MissingService, PodPending, NodeTaintReplacing}

func init() {
	SchemeBuilder.Register(&FoundationDBCluster{}, &FoundationDBClusterList{})
}

// FoundationDBClusterSpec defines the desired state of a cluster.
type FoundationDBClusterSpec struct {
	// Version defines the version of FoundationDB the cluster should run.
	// +kubebuilder:validation:Pattern:=(\d+)\.(\d+)\.(\d+)
	Version string `json:"version"`

	// DatabaseConfiguration defines the database configuration.
	DatabaseConfiguration DatabaseConfiguration `json:"databaseConfiguration,omitempty"`

	// Processes defines process-level settings.
	Processes map[ProcessClass]ProcessSettings `json:"processes,omitempty"`

	// ProcessCounts defines the number of processes to configure for each
	// process class. You can generally omit this, to allow the operator to
	// infer the process counts based on the database configuration.
	ProcessCounts ProcessCounts `json:"processCounts,omitempty"`

	// SeedConnectionString provides a connection string for the initial
	// reconciliation.
	//
	// After the initial reconciliation, this will not be used.
	SeedConnectionString string `json:"seedConnectionString,omitempty"`

	// PartialConnectionString provides a way to specify part of the
	// connection string (e.g. the database name and coordinator generation)
	// without specifying the entire string. This does not allow for setting
	// the coordinator IPs. If `SeedConnectionString` is set,
	// `PartialConnectionString` will have no effect. They cannot be used
	// together.
	PartialConnectionString ConnectionString `json:"partialConnectionString,omitempty"`

	// FaultDomain defines the rules for what fault domain to replicate across.
	FaultDomain FoundationDBClusterFaultDomain `json:"faultDomain,omitempty"`

	// ProcessGroupsToRemove defines the process groups that we should remove from the
	// cluster. This list contains the process group IDs.
	// +kubebuilder:validation:MinItems=0
	// +kubebuilder:validation:MaxItems=500
	ProcessGroupsToRemove []ProcessGroupID `json:"processGroupsToRemove,omitempty"`

	// ProcessGroupsToRemoveWithoutExclusion defines the process groups that we should
	// remove from the cluster without excluding them. This list contains the
	// process group IDs.
	//
	// This should be used for cases where a pod does not have an IP address and
	// you want to remove it and destroy its volume without confirming the data
	// is fully replicated.
	// +kubebuilder:validation:MinItems=0
	// +kubebuilder:validation:MaxItems=500
	ProcessGroupsToRemoveWithoutExclusion []ProcessGroupID `json:"processGroupsToRemoveWithoutExclusion,omitempty"`

	// ConfigMap allows customizing the config map the operator creates.
	ConfigMap *corev1.ConfigMap `json:"configMap,omitempty"`

	// MainContainer defines customization for the foundationdb container.
	MainContainer ContainerOverrides `json:"mainContainer,omitempty"`

	// SidecarContainer defines customization for the
	// foundationdb-kubernetes-sidecar container.
	SidecarContainer ContainerOverrides `json:"sidecarContainer,omitempty"`

	// TrustedCAs defines a list of root CAs the cluster should trust, in PEM
	// format.
	TrustedCAs []string `json:"trustedCAs,omitempty"`

	// SidecarVariables defines Custom variables that the sidecar should make
	// available for substitution in the monitor conf file.
	SidecarVariables []string `json:"sidecarVariables,omitempty"`

	// LogGroup defines the log group to use for the trace logs for the cluster.
	LogGroup string `json:"logGroup,omitempty"`

	// DataCenter defines the data center where these processes are running.
	DataCenter string `json:"dataCenter,omitempty"`

	// DataHall defines the data hall where these processes are running.
	DataHall string `json:"dataHall,omitempty"`

	// AutomationOptions defines customization for enabling or disabling certain
	// operations in the operator.
	AutomationOptions FoundationDBClusterAutomationOptions `json:"automationOptions,omitempty"`

	// ProcessGroupIDPrefix defines a prefix to append to the process group IDs in the
	// locality fields.
	//
	// This must be a valid Kubernetes label value. See
	// https://kubernetes.io/docs/concepts/overview/working-with-objects/labels/#syntax-and-character-set
	// for more details on that.
	// +kubebuilder:validation:MaxLength=43
	// +kubebuilder:validation:Pattern:=^[a-z0-9A-Z]([\-._a-z0-9A-Z])*[a-z0-9A-Z]$
	ProcessGroupIDPrefix string `json:"processGroupIDPrefix,omitempty"`

	// LockOptions allows customizing how we manage locks for global operations.
	LockOptions LockOptions `json:"lockOptions,omitempty"`

	// Routing defines the configuration for routing to our pods.
	Routing RoutingConfig `json:"routing,omitempty"`

	// IgnoreUpgradabilityChecks determines whether we should skip the check for
	// client compatibility when performing an upgrade.
	IgnoreUpgradabilityChecks bool `json:"ignoreUpgradabilityChecks,omitempty"`

	// Buggify defines settings for injecting faults into a cluster for testing.
	Buggify BuggifyConfig `json:"buggify,omitempty"`

	// StorageServersPerPod defines how many Storage Servers should run in
	// a single process group (Pod). This number defines the number of processes running
	// in one Pod whereas the ProcessCounts defines the number of Pods created.
	// This means that you end up with ProcessCounts["storage"] * StorageServersPerPod
	// storage processes
	StorageServersPerPod int `json:"storageServersPerPod,omitempty"`

	// MinimumUptimeSecondsForBounce defines the minimum time, in seconds, that the
	// processes in the cluster must have been up for before the operator can
	// execute a bounce.
	// +kubebuilder:validation:Minimum=1
	// +kubebuilder:default:=600
	MinimumUptimeSecondsForBounce int `json:"minimumUptimeSecondsForBounce,omitempty"`

	// ReplaceInstancesWhenResourcesChange defines if an instance should be replaced
	// when the resource requirements are increased. This can be useful with the combination of
	// local storage.
	// +kubebuilder:default:=false
	ReplaceInstancesWhenResourcesChange *bool `json:"replaceInstancesWhenResourcesChange,omitempty"`

	// Skip defines if the cluster should be skipped for reconciliation. This can be useful for
	// investigating in issues or if the environment is unstable.
	// +kubebuilder:default:=false
	Skip bool `json:"skip,omitempty"`

	// CoordinatorSelection defines which process classes are eligible for coordinator selection.
	// If empty all stateful processes classes are equally eligible.
	// A higher priority means that a process class is preferred over another process class.
	// If the FoundationDB cluster is spans across multiple Kubernetes clusters or DCs the
	// CoordinatorSelection must match in all FoundationDB cluster resources otherwise
	// the coordinator selection process could conflict.
	CoordinatorSelection []CoordinatorSelectionSetting `json:"coordinatorSelection,omitempty"`

	// LabelConfig allows customizing labels used by the operator.
	LabelConfig LabelConfig `json:"labels,omitempty"`

	// UseExplicitListenAddress determines if we should add a listen address
	// that is separate from the public address.
	// Deprecated: This setting will be removed in the next major release.
	UseExplicitListenAddress *bool `json:"useExplicitListenAddress,omitempty"`

	// UseUnifiedImage determines if we should use the unified image rather than
	// separate images for the main container and the sidecar container.
	UseUnifiedImage *bool `json:"useUnifiedImage,omitempty"`

	// MaxZonesWithUnavailablePods defines the maximum number of zones that can have unavailable pods during the update process.
	// When unset, there is no limit to the  number of zones with unavailable pods.
	MaxZonesWithUnavailablePods *int `json:"maxZonesWithUnavailablePods,omitempty"`
}

// ImageType defines a single kind of images used in the cluster.
// +kubebuilder:validation:MaxLength=1024
type ImageType string

// FoundationDBClusterStatus defines the observed state of FoundationDBCluster
type FoundationDBClusterStatus struct {
	// DatabaseConfiguration provides the running configuration of the database.
	DatabaseConfiguration DatabaseConfiguration `json:"databaseConfiguration,omitempty"`

	// Generations provides information about the latest generation to be
	// reconciled, or to reach other stages at which reconciliation can halt.
	Generations ClusterGenerationStatus `json:"generations,omitempty"`

	// Health provides information about the health of the database.
	Health ClusterHealth `json:"health,omitempty"`

	// RequiredAddresses define that addresses that we need to enable for the
	// processes in the cluster.
	RequiredAddresses RequiredAddressSet `json:"requiredAddresses,omitempty"`

	// HasIncorrectConfigMap indicates whether the latest config map is out
	// of date with the cluster spec.
	HasIncorrectConfigMap bool `json:"hasIncorrectConfigMap,omitempty"`

	// HasIncorrectServiceConfig indicates whether the cluster has service
	// config that is out of date with the cluster spec.
	HasIncorrectServiceConfig bool `json:"hasIncorrectServiceConfig,omitempty"`

	// NeedsNewCoordinators indicates whether the cluster needs to recruit
	// new coordinators to fulfill its fault tolerance requirements.
	NeedsNewCoordinators bool `json:"needsNewCoordinators,omitempty"`

	// RunningVersion defines the version of FoundationDB that the cluster is
	// currently running.
	RunningVersion string `json:"runningVersion,omitempty"`

	// ConnectionString defines the contents of the cluster file.
	ConnectionString string `json:"connectionString,omitempty"`

	// Configured defines whether we have configured the database yet.
	Configured bool `json:"configured,omitempty"`

	// HasListenIPsForAllPods defines whether every pod has an environment
	// variable for its listen address.
	HasListenIPsForAllPods bool `json:"hasListenIPsForAllPods,omitempty"`

	// StorageServersPerDisk defines the storageServersPerPod observed in the cluster.
	// If there are more than one value in the slice the reconcile phase is not finished.
	StorageServersPerDisk []int `json:"storageServersPerDisk,omitempty"`

	// ImageTypes defines the kinds of images that are in use in the cluster.
	// If there is more than one value in the slice the reconcile phase is not
	// finished.
	// +kubebuilder:validation:MaxItems=10
	ImageTypes []ImageType `json:"imageTypes,omitempty"`

	// ProcessGroups contain information about a process group.
	// This information is used in multiple places to trigger the according action.
	ProcessGroups []*ProcessGroupStatus `json:"processGroups,omitempty"`

	// Locks contains information about the locking system.
	Locks LockSystemStatus `json:"locks,omitempty"`

	// MaintenenanceModeInfo contains information regarding process groups in maintenance mode
	MaintenanceModeInfo MaintenanceModeInfo `json:"maintenanceModeInfo,omitempty"`

	// DesiredProcessGroups reflects the number of expected running process groups.
	DesiredProcessGroups int `json:"desiredProcessGroups,omitempty"`

	// ReconciledProcessGroups reflects the number of process groups that have no condition and are not marked for removal.
	ReconciledProcessGroups int `json:"reconciledProcessGroups,omitempty"`
}

// MaintenanceModeInfo contains information regarding the zone and process groups that are put
// into maintenance mode by the operator
type MaintenanceModeInfo struct {
	// StartTimestamp provides the timestamp when this zone is put into maintenance mode
	// Deprecated: This setting it not used anymore.
	StartTimestamp *metav1.Time `json:"startTimestamp,omitempty"`
	// ZoneID that is placed in maintenance mode
	ZoneID FaultDomain `json:"zoneID,omitempty"`
	// ProcessGroups that are placed in maintenance mode
	// +kubebuilder:validation:MaxItems=200
	// Deprecated: This setting it not used anymore.
	ProcessGroups []string `json:"processGroups,omitempty"`
}

// LockSystemStatus provides a summary of the status of the locking system.
type LockSystemStatus struct {
	// DenyList contains a list of operator instances that are prevented
	// from taking locks.
	DenyList []string `json:"lockDenyList,omitempty"`
}

// ProcessGroupStatus represents the status of a ProcessGroup.
type ProcessGroupStatus struct {
	// ProcessGroupID represents the ID of the process group
	ProcessGroupID ProcessGroupID `json:"processGroupID,omitempty"`
	// ProcessClass represents the class the process group has.
	ProcessClass ProcessClass `json:"processClass,omitempty"`
	// Addresses represents the list of addresses the process group has been known to have.
	Addresses []string `json:"addresses,omitempty"`
	// RemoveTimestamp if not empty defines when the process group was marked for removal.
	RemovalTimestamp *metav1.Time `json:"removalTimestamp,omitempty"`
	// ExclusionTimestamp defines when the process group has been fully excluded.
	// This is only used within the reconciliation process, and should not be considered authoritative.
	ExclusionTimestamp *metav1.Time `json:"exclusionTimestamp,omitempty"`
	// ExclusionSkipped determines if exclusion has been skipped for a process, which will allow the process group to be removed without exclusion.
	ExclusionSkipped bool `json:"exclusionSkipped,omitempty"`
	// ProcessGroupConditions represents a list of degraded conditions that the process group is in.
	ProcessGroupConditions []*ProcessGroupCondition `json:"processGroupConditions,omitempty"`
	// FaultDomain represents the last seen fault domain from the cluster status. This can be used if a Pod or process
	// is not running and would be missing in the cluster status.
	FaultDomain FaultDomain `json:"faultDomain,omitempty"`
}

// FaultDomain represents the FaultDomain of a process group
// +kubebuilder:validation:MaxLength=512
type FaultDomain string

// ProcessGroupID represents the ID of the process group
// +kubebuilder:validation:MaxLength=63
type ProcessGroupID string

// GetExclusionString returns the exclusion string
func (processGroupStatus *ProcessGroupStatus) GetExclusionString() string {
	return fmt.Sprintf("locality_instance_id:%s", processGroupStatus.ProcessGroupID)
}

// IsExcluded returns if a process group is excluded
func (processGroupStatus *ProcessGroupStatus) IsExcluded() bool {
	return !processGroupStatus.ExclusionTimestamp.IsZero() || processGroupStatus.ExclusionSkipped
}

// SetExclude marks a process group as excluded and will reset the process group conditions to only include the ResourcesTerminating
// if already set, otherwise the conditions will be an empty slice. This reflects the operator behaviour that process
// groups that are marked for removal and are fully excluded will only have the ResourcesTerminating condition.
func (processGroupStatus *ProcessGroupStatus) SetExclude() {
	if !processGroupStatus.ExclusionTimestamp.IsZero() {
		return
	}

	processGroupStatus.ExclusionTimestamp = &metav1.Time{Time: time.Now()}
	// Reset all previous conditions as the operator will only track the ResourcesTerminating condition for process
	// groups marked as removal. If the ResourcesTerminating condition is already set we are not removing it.
	newConditions := make([]*ProcessGroupCondition, 0, 1)
	for _, condition := range processGroupStatus.ProcessGroupConditions {
		if condition.ProcessGroupConditionType != ResourcesTerminating {
			continue
		}

		newConditions = append(newConditions, condition)
	}

	processGroupStatus.ProcessGroupConditions = newConditions
}

// IsMarkedForRemoval returns if a process group is marked for removal
func (processGroupStatus *ProcessGroupStatus) IsMarkedForRemoval() bool {
	return !processGroupStatus.RemovalTimestamp.IsZero()
}

// MarkForRemoval marks a process group for removal. If the RemovalTimestamp is already set it won't be changed.
func (processGroupStatus *ProcessGroupStatus) MarkForRemoval() {
	if !processGroupStatus.RemovalTimestamp.IsZero() {
		return
	}

	processGroupStatus.RemovalTimestamp = &metav1.Time{Time: time.Now()}
}

// GetPodName returns the Pod name for the associated Process Group.
func (processGroupStatus *ProcessGroupStatus) GetPodName(cluster *FoundationDBCluster) string {
	var sb strings.Builder
	sb.WriteString(cluster.Name)
	sb.WriteString("-")
	// The Pod name will always be in the format ${cluster}-${process-class}-${id}. The ID is currently not available
	// in the processGroupStatus without doing any parsing, so we have to use the Process Group ID, which might contain
	// a prefix, so we take the part after the prefix, which will be ${process-class}-${id}.
	sanitizedProcessGroup := strings.ReplaceAll(string(processGroupStatus.ProcessGroupID), "_", "-")
	sanitizedProcessClass := strings.ReplaceAll(string(processGroupStatus.ProcessClass), "_", "-")

	idx := strings.Index(sanitizedProcessGroup, sanitizedProcessClass)
	sb.WriteString(sanitizedProcessGroup[idx:])

	return sb.String()
}

// NeedsReplacement checks if the ProcessGroupStatus has conditions so that it should be removed
func (processGroupStatus *ProcessGroupStatus) NeedsReplacement(failureTime int, taintReplacementTime int) (bool, int64) {
	var earliestFailureTime int64 = math.MaxInt64
	var earliestTaintReplacementTime int64 = math.MaxInt64

	if processGroupStatus.IsMarkedForRemoval() {
		return false, 0
	}

	for _, conditionType := range conditionsThatNeedReplacement {
		conditionTimePtr := processGroupStatus.GetConditionTime(conditionType)
		if conditionTimePtr == nil {
			continue
		}

		conditionTime := *conditionTimePtr
		if conditionType == NodeTaintReplacing {
			if earliestTaintReplacementTime > conditionTime {
				earliestTaintReplacementTime = conditionTime
			}
		} else {
			if earliestFailureTime > conditionTime {
				earliestFailureTime = conditionTime
			}
		}
	}

	failureWindowStart := time.Now().Add(-1 * time.Duration(failureTime) * time.Second).Unix()
	if earliestFailureTime < failureWindowStart {
		return true, earliestFailureTime
	}
	taintWindowStart := time.Now().Add(-1 * time.Duration(taintReplacementTime) * time.Second).Unix()
	if earliestTaintReplacementTime < taintWindowStart {
		return true, earliestTaintReplacementTime
	}

	return false, 0
}

// AddAddresses adds the new address to the ProcessGroupStatus and removes duplicates and old addresses
// if the process group is not marked as removal.
func (processGroupStatus *ProcessGroupStatus) AddAddresses(addresses []string, includeOldAddresses bool) {
	newAddresses := make([]string, 0, len(addresses))
	// Currently this only contains one address but might include in the future multiple addresses
	// e.g. for dual stack
	for _, addr := range addresses {
		// empty address in the address list that means the Pod has no IP address assigned
		if addr == "" {
			continue
		}

		newAddresses = append(newAddresses, addr)
	}

	// If the newAddresses contains at least one IP address use this list as the new addresses
	// and return
	if len(newAddresses) > 0 && !includeOldAddresses {
		processGroupStatus.Addresses = newAddresses
		return
	}

	if includeOldAddresses {
		processGroupStatus.Addresses = cleanAddressList(append(processGroupStatus.Addresses, newAddresses...))
		return
	}
}

// This method removes duplicates and empty strings from a list of addresses.
func cleanAddressList(addresses []string) []string {
	result := make([]string, 0, len(addresses))
	resultMap := make(map[string]bool)

	for _, value := range addresses {
		if value != "" && !resultMap[value] {
			result = append(result, value)
			resultMap[value] = true
		}
	}

	return result
}

// AllAddressesExcluded checks if the process group is excluded or if there are still addresses included in the remainingMap.
// This will return true if the process group skips exclusion or has no remaining addresses.
func (processGroupStatus *ProcessGroupStatus) AllAddressesExcluded(remainingMap map[string]bool) (bool, error) {
	if processGroupStatus.IsExcluded() {
		return true, nil
	}

	for _, address := range processGroupStatus.Addresses {
		isRemaining, isPresent := remainingMap[address]
		if !isPresent || isRemaining {
			return false, fmt.Errorf("process has missing address in exclusion results: %s", address)
		}
	}

	return true, nil
}

// NewProcessGroupStatus returns a new GroupStatus for the given processGroupID and processClass.
func NewProcessGroupStatus(processGroupID ProcessGroupID, processClass ProcessClass, addresses []string) *ProcessGroupStatus {
	return &ProcessGroupStatus{
		ProcessGroupID: processGroupID,
		ProcessClass:   processClass,
		Addresses:      addresses,
		ProcessGroupConditions: []*ProcessGroupCondition{
			NewProcessGroupCondition(MissingProcesses),
			NewProcessGroupCondition(MissingPod),
			NewProcessGroupCondition(MissingPVC),
			// TODO(johscheuer): currently we never set this condition
			// NewProcessGroupCondition(MissingService),
		},
	}
}

// FindProcessGroupByID finds a process group status for a given processGroupID.
func FindProcessGroupByID(processGroups []*ProcessGroupStatus, processGroupID ProcessGroupID) *ProcessGroupStatus {
	for _, processGroup := range processGroups {
		if processGroup.ProcessGroupID == processGroupID {
			return processGroup
		}
	}

	return nil
}

// ContainsProcessGroupID evaluates if the ProcessGroupStatus contains a given processGroupID.
func ContainsProcessGroupID(processGroups []*ProcessGroupStatus, processGroupID ProcessGroupID) bool {
	return FindProcessGroupByID(processGroups, processGroupID) != nil
}

// MarkProcessGroupForRemoval sets the remove flag for the given process and ensures that the address is added.
func MarkProcessGroupForRemoval(processGroups []*ProcessGroupStatus, processGroupID ProcessGroupID, processClass ProcessClass, address string) (bool, *ProcessGroupStatus) {
	for _, processGroup := range processGroups {
		if processGroup.ProcessGroupID != processGroupID {
			continue
		}

		hasAddress := false
		for _, addr := range processGroup.Addresses {
			if addr != address {
				continue
			}

			hasAddress = true
			break
		}

		if !hasAddress && address != "" {
			processGroup.Addresses = append(processGroup.Addresses, address)
		}

		processGroup.MarkForRemoval()
		return true, nil
	}

	var addresses []string
	if address == "" {
		addresses = nil
	} else {
		addresses = []string{address}
	}

	processGroup := NewProcessGroupStatus(processGroupID, processClass, addresses)
	processGroup.MarkForRemoval()

	return false, processGroup
}

// UpdateCondition will add or remove a condition in the ProcessGroupStatus.
func (processGroupStatus *ProcessGroupStatus) UpdateCondition(conditionType ProcessGroupConditionType, set bool) {
	if set {
		processGroupStatus.addCondition(conditionType)
		return
	}

	processGroupStatus.removeCondition(conditionType)
}

// UpdateConditionTime will update the conditionType's condition time to newTime
// If the conditionType does not exist, the function is no-op
func (processGroupStatus *ProcessGroupStatus) UpdateConditionTime(conditionType ProcessGroupConditionType, newTime int64) {
	for i, condition := range processGroupStatus.ProcessGroupConditions {
		if condition.ProcessGroupConditionType == conditionType {
			processGroupStatus.ProcessGroupConditions[i].Timestamp = newTime
			break
		}
	}
}

// addCondition will add the condition to the ProcessGroupStatus. If the condition is already present this method will not
// change the timestamp. If a process group is marked for removal and exclusion only the ResourcesTerminating can be added
// and all other conditions will be reset.
func (processGroupStatus *ProcessGroupStatus) addCondition(conditionType ProcessGroupConditionType) {
	// Check if we already got this condition in the current ProcessGroupStatus.
	for _, condition := range processGroupStatus.ProcessGroupConditions {
		if condition.ProcessGroupConditionType == conditionType {
			return
		}
	}

	// If a process group is marked for removal and is fully excluded we only keep the ResourcesTerminating condition.
	if processGroupStatus.IsMarkedForRemoval() && processGroupStatus.IsExcluded() {
		if conditionType != ResourcesTerminating {
			return
		}
	}

	// We didn't find any condition so we create a new one
	processGroupStatus.ProcessGroupConditions = append(processGroupStatus.ProcessGroupConditions, NewProcessGroupCondition(conditionType))
}

// removeCondition will remove a condition from the ProcessGroupStatus, if it is
// present.
func (processGroupStatus *ProcessGroupStatus) removeCondition(conditionType ProcessGroupConditionType) {
	conditions := make([]*ProcessGroupCondition, 0, len(processGroupStatus.ProcessGroupConditions))
	for _, condition := range processGroupStatus.ProcessGroupConditions {
		if condition.ProcessGroupConditionType != conditionType {
			conditions = append(conditions, condition)
		}
	}
	processGroupStatus.ProcessGroupConditions = conditions
}

// CreateProcessCountsFromProcessGroupStatus creates a ProcessCounts struct from the current ProcessGroupStatus.
func CreateProcessCountsFromProcessGroupStatus(processGroupStatus []*ProcessGroupStatus, includeRemovals bool) ProcessCounts {
	processCounts := ProcessCounts{}

	for _, groupStatus := range processGroupStatus {
		if !groupStatus.IsMarkedForRemoval() || includeRemovals {
			processCounts.IncreaseCount(groupStatus.ProcessClass, 1)
		}
	}

	return processCounts
}

// FilterByCondition returns a string slice of all ProcessGroupIDs that contains a condition with the given type.
func FilterByCondition(processGroupStatus []*ProcessGroupStatus, conditionType ProcessGroupConditionType, ignoreRemoved bool) []ProcessGroupID {
	return FilterByConditions(processGroupStatus, map[ProcessGroupConditionType]bool{conditionType: true}, ignoreRemoved)
}

// FilterByConditions returns a string slice of all ProcessGroupIDs whose
// conditions match a set of rules.
//
// If a condition is mapped to true in the conditionRules map, only process
// groups with that condition will be returned. If a condition is mapped to
// false in the conditionRules map, only process groups without that condition
// will be returned.
func FilterByConditions(processGroupStatus []*ProcessGroupStatus, conditionRules map[ProcessGroupConditionType]bool, ignoreRemoved bool) []ProcessGroupID {
	result := make([]ProcessGroupID, 0, len(processGroupStatus))

	for _, groupStatus := range processGroupStatus {
		if ignoreRemoved && groupStatus.IsMarkedForRemoval() {
			continue
		}

		if groupStatus.MatchesConditions(conditionRules) {
			result = append(result, groupStatus.ProcessGroupID)
		}
	}

	return result
}

// MatchesConditions checks if the provided conditionRules matches in the process group's conditions
//
// If a condition is mapped to true in the conditionRules map, this condition must be present in the process group.
// If a condition is mapped to false in the conditionRules map, the condition must be absent in the process group.
func (processGroupStatus *ProcessGroupStatus) MatchesConditions(conditionRules map[ProcessGroupConditionType]bool) bool {
	matchingConditions := make(map[ProcessGroupConditionType]bool, len(conditionRules))

	for conditionRule := range conditionRules {
		matchingConditions[conditionRule] = false
	}

	for _, condition := range processGroupStatus.ProcessGroupConditions {
		if _, hasRule := conditionRules[condition.ProcessGroupConditionType]; hasRule {
			matchingConditions[condition.ProcessGroupConditionType] = true
		}
	}

	return equality.Semantic.DeepEqual(matchingConditions, conditionRules)
}

// ProcessGroupsByProcessClass returns a slice of all Process Groups that contains a given process class.
func (clusterStatus FoundationDBClusterStatus) ProcessGroupsByProcessClass(processClass ProcessClass) []*ProcessGroupStatus {
	result := make([]*ProcessGroupStatus, 0)

	for _, groupStatus := range clusterStatus.ProcessGroups {
		if groupStatus.ProcessClass == processClass {
			result = append(result, groupStatus)
		}
	}

	return result
}

// GetConditionTime returns the timestamp when we detected a condition on a
// process group.
// If there is no matching condition this will return nil.
func (processGroupStatus *ProcessGroupStatus) GetConditionTime(conditionType ProcessGroupConditionType) *int64 {
	for _, condition := range processGroupStatus.ProcessGroupConditions {
		if condition.ProcessGroupConditionType == conditionType {
			return &condition.Timestamp
		}
	}

	return nil
}

// GetCondition returns the ProcessGroupStatus's ProcessGroupCondition that matches the conditionType;
// It returns nil if the ProcessGroupStatus doesn't have a matching condition
func (processGroupStatus *ProcessGroupStatus) GetCondition(conditionType ProcessGroupConditionType) *ProcessGroupCondition {
	for _, condition := range processGroupStatus.ProcessGroupConditions {
		if condition.ProcessGroupConditionType == conditionType {
			return condition
		}
	}

	return nil
}

// NewProcessGroupCondition creates a new ProcessGroupCondition of the given time with the current timestamp.
func NewProcessGroupCondition(conditionType ProcessGroupConditionType) *ProcessGroupCondition {
	return &ProcessGroupCondition{
		ProcessGroupConditionType: conditionType,
		Timestamp:                 time.Now().Unix(),
	}
}

// ProcessGroupCondition represents a degraded condition that a process group is in.
type ProcessGroupCondition struct {
	// Name of the condition
	ProcessGroupConditionType ProcessGroupConditionType `json:"type,omitempty"`
	// Timestamp when the Condition was observed
	Timestamp int64 `json:"timestamp,omitempty"`
}

// ProcessGroupConditionType represents a concrete ProcessGroupCondition.
type ProcessGroupConditionType string

const (
	// IncorrectPodSpec represents a process group that has an incorrect Pod spec.
	IncorrectPodSpec ProcessGroupConditionType = "IncorrectPodSpec"
	// IncorrectConfigMap represents a process group that has an incorrect ConfigMap.
	IncorrectConfigMap ProcessGroupConditionType = "IncorrectConfigMap"
	// IncorrectCommandLine represents a process group that has an incorrect commandline configuration.
	IncorrectCommandLine ProcessGroupConditionType = "IncorrectCommandLine"
	// PodFailing represents a process group which Pod keeps failing.
	PodFailing ProcessGroupConditionType = "PodFailing"
	// MissingPod represents a process group that doesn't have a Pod assigned.
	MissingPod ProcessGroupConditionType = "MissingPod"
	// MissingPVC represents a process group that doesn't have a PVC assigned.
	MissingPVC ProcessGroupConditionType = "MissingPVC"
	// MissingService represents a process group that doesn't have a Service assigned.
	MissingService ProcessGroupConditionType = "MissingService"
	// MissingProcesses represents a process group that misses a process.
	MissingProcesses ProcessGroupConditionType = "MissingProcesses"
	// ResourcesTerminating represents a process group whose resources are being
	// terminated.
	ResourcesTerminating ProcessGroupConditionType = "ResourcesTerminating"
	// SidecarUnreachable represents a process group where the sidecar is not reachable
	// because of networking or TLS issues.
	SidecarUnreachable ProcessGroupConditionType = "SidecarUnreachable"
	// PodPending represents a process group where the pod is in a pending state.
	PodPending ProcessGroupConditionType = "PodPending"
	// ReadyCondition is currently only used in the metrics.
	ReadyCondition ProcessGroupConditionType = "Ready"
	// NodeTaintDetected represents a Pod's node is tainted but not long enough for operator to replace it.
	// If a node is tainted with a taint that shouldn't trigger replacements, NodeTaintDetected won't be added to the pod
	NodeTaintDetected ProcessGroupConditionType = "NodeTaintDetected"
	// NodeTaintReplacing represents a Pod whose node has been tainted and the operator should replace the Pod
	NodeTaintReplacing ProcessGroupConditionType = "NodeTaintReplacing"
)

// AllProcessGroupConditionTypes returns all ProcessGroupConditionType
func AllProcessGroupConditionTypes() []ProcessGroupConditionType {
	return []ProcessGroupConditionType{
		IncorrectPodSpec,
		IncorrectConfigMap,
		IncorrectCommandLine,
		PodFailing,
		MissingPod,
		MissingPVC,
		MissingService,
		MissingProcesses,
		SidecarUnreachable,
		PodPending,
		ReadyCondition,
		NodeTaintDetected,
		NodeTaintReplacing,
	}
}

// GetProcessGroupConditionType returns the ProcessGroupConditionType for the matching string or an error
func GetProcessGroupConditionType(processGroupConditionType string) (ProcessGroupConditionType, error) {
	switch processGroupConditionType {
	case "IncorrectPodSpec":
		return IncorrectPodSpec, nil
	case "IncorrectConfigMap":
		return IncorrectConfigMap, nil
	case "IncorrectCommandLine":
		return IncorrectCommandLine, nil
	case "PodFailing":
		return PodFailing, nil
	case "MissingPod":
		return MissingPod, nil
	case "MissingPVC":
		return MissingPVC, nil
	case "MissingService":
		return MissingService, nil
	case "MissingProcesses":
		return MissingProcesses, nil
	case "SidecarUnreachable":
		return SidecarUnreachable, nil
	case "PodPending":
		return PodPending, nil
	case "NodeTaintDetected":
		return NodeTaintDetected, nil
	case "NodeTaintReplacing":
		return NodeTaintReplacing, nil
	}

	return "", fmt.Errorf("unknown process group condition type: %s", processGroupConditionType)
}

// ClusterGenerationStatus stores information on which generations have reached
// different stages in reconciliation for the cluster.
type ClusterGenerationStatus struct {
	// Reconciled provides the last generation that was fully reconciled.
	Reconciled int64 `json:"reconciled,omitempty"`

	// NeedsConfigurationChange provides the last generation that is pending
	// a change to configuration.
	NeedsConfigurationChange int64 `json:"needsConfigurationChange,omitempty"`

	// NeedsCoordinatorChange provides the last generation that is pending
	// a change to its coordinators.
	NeedsCoordinatorChange int64 `json:"needsCoordinatorChange,omitempty"`

	// NeedsBounce provides the last generation that is pending a bounce of
	// fdbserver.
	NeedsBounce int64 `json:"needsBounce,omitempty"`

	// NeedsPodDeletion provides the last generation that is pending pods being
	// deleted and recreated.
	NeedsPodDeletion int64 `json:"needsPodDeletion,omitempty"`

	// NeedsShrink provides the last generation that is pending pods being
	// excluded and removed.
	NeedsShrink int64 `json:"needsShrink,omitempty"`

	// NeedsGrow provides the last generation that is pending pods being
	// added.
	NeedsGrow int64 `json:"needsGrow,omitempty"`

	// NeedsMonitorConfUpdate provides the last generation that needs an update
	// through the fdbmonitor conf.
	NeedsMonitorConfUpdate int64 `json:"needsMonitorConfUpdate,omitempty"`

	// DatabaseUnavailable provides the last generation that could not
	// complete reconciliation due to the database being unavailable.
	DatabaseUnavailable int64 `json:"missingDatabaseStatus,omitempty"`

	// HasExtraListeners provides the last generation that could not
	// complete reconciliation because it has more listeners than it is supposed
	// to.
	HasExtraListeners int64 `json:"hasExtraListeners,omitempty"`

	// NeedsServiceUpdate provides the last generation that needs an update
	// to the service config.
	NeedsServiceUpdate int64 `json:"needsServiceUpdate,omitempty"`

	// HasPendingRemoval provides the last generation that has pods that have
	// been excluded but are pending being removed.
	//
	// A cluster in this state is considered reconciled, but we track this in
	// the status to allow users of the operator to track when the removal
	// is fully complete.
	HasPendingRemoval int64 `json:"hasPendingRemoval,omitempty"`

	// HasUnhealthyProcess provides the last generation that has at least one
	// process group with a negative condition.
	HasUnhealthyProcess int64 `json:"hasUnhealthyProcess,omitempty"`

	// NeedsLockConfigurationChanges provides the last generation that is
	// pending a change to the configuration of the locking system.
	NeedsLockConfigurationChanges int64 `json:"needsLockConfigurationChanges,omitempty"`
}

// ClusterHealth represents different views into health in the cluster status.
type ClusterHealth struct {
	// Available reports whether the database is accepting reads and writes.
	Available bool `json:"available,omitempty"`

	// Healthy reports whether the database is in a fully healthy state.
	Healthy bool `json:"healthy,omitempty"`

	// FullReplication reports whether all data are fully replicated according
	// to the current replication policy.
	FullReplication bool `json:"fullReplication,omitempty"`

	// DataMovementPriority reports the priority of the highest-priority data
	// movement in the cluster.
	DataMovementPriority int `json:"dataMovementPriority,omitempty"`
}

// FoundationDBClusterAutomationOptions provides flags for enabling or disabling
// operations that can be performed on a cluster.
type FoundationDBClusterAutomationOptions struct {
	// ConfigureDatabase defines whether the operator is allowed to reconfigure
	// the database.
	ConfigureDatabase *bool `json:"configureDatabase,omitempty"`

	// KillProcesses defines whether the operator is allowed to bounce fdbserver
	// processes.
	KillProcesses *bool `json:"killProcesses,omitempty"`

	// CacheDatabaseStatusForReconciliation defines whether the operator is using the same FoundationDB machine-readable
	// status for all sub-reconcilers or if the machine-readable status should be fetched by ever sub-reconciler if
	// required. Enabling this setting might improve the operator reconciliation speed for large clusters.
	CacheDatabaseStatusForReconciliation *bool `json:"cacheDatabaseStatusForReconciliation,omitempty"`

	// Replacements contains options for automatically replacing failed
	// processes.
	Replacements AutomaticReplacementOptions `json:"replacements,omitempty"`

	// IgnorePendingPodsDuration defines how long a Pod has to be in the Pending Phase before
	// ignore it during reconciliation. This prevents Pod that are stuck in Pending to block
	// further reconciliation.
	IgnorePendingPodsDuration time.Duration `json:"ignorePendingPodsDuration,omitempty"`

	// UseNonBlockingExcludes defines whether the operator is allowed to use non blocking exclude commands.
	// The default is false.
	UseNonBlockingExcludes *bool `json:"useNonBlockingExcludes,omitempty"`

	// UseLocalitiesForExclusion defines whether the exclusions are done using localities instead of IP addresses.
	// The default is false.
	UseLocalitiesForExclusion *bool `json:"useLocalitiesForExclusion,omitempty"`

	// IgnoreTerminatingPodsSeconds defines how long a Pod has to be in the Terminating Phase before
	// we ignore it during reconciliation. This prevents Pod that are stuck in Terminating to block
	// further reconciliation.
	IgnoreTerminatingPodsSeconds *int `json:"ignoreTerminatingPodsSeconds,omitempty"`

	// IgnoreMissingProcessesSeconds defines how long a process group has to be in the MissingProcess condition until
	// it will be ignored during reconciliation. This prevents that a process will block reconciliation.
	IgnoreMissingProcessesSeconds *int `json:"ignoreMissingProcessesSeconds,omitempty"`

	// FailedPodDurationSeconds defines the duration a Pod can stay in the deleted state (deletionTimestamp != 0) before
	// it gets marked as PodFailed. This is important in cases where a fdbserver process is still reporting but the
	// Pod resource is marked for deletion. This can happen when the kubelet or a node fails. Setting this condition
	// will ensure that the operator is replacing affected Pods.
	FailedPodDurationSeconds *int `json:"failedPodDurationSeconds,omitempty"`

	// MaxConcurrentReplacements defines how many process groups can be concurrently
	// replaced if they are misconfigured. If the value will be set to 0 this will block replacements
	// and these misconfigured Pods must be replaced manually or by another process. For each reconcile
	// loop the operator calculates the maximum number of possible replacements by taken this value as the
	// upper limit and removes all ongoing replacements that have not finished. Which means if the value is
	// set to 5 and we have 4 ongoing replacements (process groups marked with remove but not excluded) the
	// operator is allowed to replace on further process group.
	// +kubebuilder:validation:Minimum=0
	MaxConcurrentReplacements *int `json:"maxConcurrentReplacements,omitempty"`

	// DeletionMode defines the deletion mode for this cluster. This can be
	// PodUpdateModeNone, PodUpdateModeAll, PodUpdateModeZone or PodUpdateModeProcessGroup. The
	// DeletionMode defines how Pods are deleted in order to update them or
	// when they are removed.
	// +kubebuilder:validation:Optional
	// +kubebuilder:validation:Enum=All;Zone;ProcessGroup;None
	// +kubebuilder:default:=Zone
	DeletionMode PodUpdateMode `json:"deletionMode,omitempty"`

	// RemovalMode defines the removal mode for this cluster. This can be
	// PodUpdateModeNone, PodUpdateModeAll, PodUpdateModeZone or PodUpdateModeProcessGroup. The
	// RemovalMode defines how process groups are deleted in order when they
	// are marked for removal.
	// +kubebuilder:validation:Optional
	// +kubebuilder:validation:Enum=All;Zone;ProcessGroup;None
	// +kubebuilder:default:=Zone
	RemovalMode PodUpdateMode `json:"removalMode,omitempty"`

	// WaitBetweenRemovalsSeconds defines how long to wait between the last removal and the next removal. This is only an
	// upper limit if the process group and the according resources are deleted faster than the provided duration the
	// operator will move on with the next removal. The idea is to prevent a race condition were the operator deletes
	// a resource but the Kubernetes API is slower to trigger the actual deletion, and we are running into a situation
	// where the fault tolerance check still includes the already deleted processes.
	// Defaults to 60.
	WaitBetweenRemovalsSeconds *int `json:"waitBetweenRemovalsSeconds,omitempty"`

	// PodUpdateStrategy defines how Pod spec changes are rolled out either by replacing Pods or by deleting Pods.
	// The default for this is ReplaceTransactionSystem.
	// +kubebuilder:validation:Optional
	// +kubebuilder:validation:Enum=Replace;ReplaceTransactionSystem;Delete
	// +kubebuilder:default:=ReplaceTransactionSystem
	PodUpdateStrategy PodUpdateStrategy `json:"podUpdateStrategy,omitempty"`

	// UseManagementAPI defines if the operator should make use of the management API instead of
	// using fdbcli to interact with the FoundationDB cluster.
	UseManagementAPI *bool `json:"useManagementAPI,omitempty"`

	// MaintenanceModeOptions contains options for maintenance mode related settings.
	MaintenanceModeOptions MaintenanceModeOptions `json:"maintenanceModeOptions,omitempty"`

	// IgnoreLogGroupsForUpgrade defines the list of LogGroups that should be ignored during fdb version upgrade.
	// +kubebuilder:validation:MaxItems=10
	IgnoreLogGroupsForUpgrade []LogGroup `json:"ignoreLogGroupsForUpgrade,omitempty"`
}

// LogGroup represents a LogGroup used by a FoundationDB process to log trace events. The LogGroup can be used to filter
// clients during an upgrade.
// +kubebuilder:validation:MaxLength=256
type LogGroup string

// MaintenanceModeOptions controls options for placing zones in maintenance mode.
type MaintenanceModeOptions struct {
	// UseMaintenanceModeChecker defines whether the operator is allowed to use maintenance mode before updating pods.
	// Default is false.
	UseMaintenanceModeChecker *bool `json:"UseMaintenanceModeChecker,omitempty"`

	// MaintenanceModeTimeSeconds provides the duration for the zone to be in maintenance. It will automatically be switched off after the time elapses.
	// Default is 600.
	MaintenanceModeTimeSeconds *int `json:"maintenanceModeTimeSeconds,omitempty"`
}

// TaintReplacementOption defines the taint key and taint duration the operator will react to a tainted node
// Example of TaintReplacementOption
//   - key: "example.org/maintenance"
//     durationInSeconds: 7200 # Ensure the taint is present for at least 2 hours before replacing Pods on a node with this taint.
//   - key: "*" # The wildcard would allow to define a catch all configuration
//     durationInSeconds: 3600 # Ensure the taint is present for at least 1 hour before replacing Pods on a node with this taint
//
// Setting durationInSeconds to the maximum of int64 will practically disable the taint key.
// When a Node taint key matches both an exact TaintReplacementOption key and a wildcard key, the exact matched key will be used.
type TaintReplacementOption struct {
	// Tainted key
	// +kubebuilder:validation:MaxLength=256
	// +kubebuilder:validation:Pattern:=^([\-._\/a-z0-9A-Z\*])*$
	// +kubebuilder:validation:Required
	Key *string `json:"key,omitempty"`

	// The tainted key must be present for DurationInSeconds before operator replaces pods on the node with this taint;
	// DurationInSeconds cannot be a negative number.
	// +kubebuilder:validation:Required
	// +kubebuilder:validation:Minimum=0
	DurationInSeconds *int64 `json:"durationInSeconds,omitempty"`
}

// AutomaticReplacementOptions controls options for automatically replacing
// failed processes.
type AutomaticReplacementOptions struct {
	// Enabled controls whether automatic replacements are enabled.
	// The default is false.
	Enabled *bool `json:"enabled,omitempty"`

	// FailureDetectionTimeSeconds controls how long a process must be
	// failed or missing before it is automatically replaced.
	// The default is 7200 seconds, or 2 hours.
	FailureDetectionTimeSeconds *int `json:"failureDetectionTimeSeconds,omitempty"`

	// TaintReplacementTimeSeconds controls how long a pod stays in NodeTaintReplacing condition
	// before it is automatically replaced.
	// The default is 1800 seconds, i.e., 30min
	TaintReplacementTimeSeconds *int `json:"taintReplacementTimeSeconds,omitempty"`

	// MaxConcurrentReplacements controls how many automatic replacements are allowed to take part.
	// This will take the list of current replacements and then calculate the difference between
	// maxConcurrentReplacements and the size of the list. e.g. if currently 3 replacements are
	// queued (e.g. in the processGroupsToRemove list) and maxConcurrentReplacements is 5 the operator
	// is allowed to replace at most 2 process groups. Setting this to 0 will basically disable the automatic
	// replacements.
	// +kubebuilder:default:=1
	// +kubebuilder:validation:Minimum=0
	MaxConcurrentReplacements *int `json:"maxConcurrentReplacements,omitempty"`

	// TaintReplacementOption controls which taint label the operator will react to.
	// +kubebuilder:validation:MaxItems=32
	TaintReplacementOptions []TaintReplacementOption `json:"taintReplacementOptions,omitempty"`
}

// ProcessSettings defines process-level settings.
type ProcessSettings struct {
	// PodTemplate allows customizing the pod. If a container image with a tag is specified the operator
	// will throw an error and stop processing the cluster.
	PodTemplate *corev1.PodTemplateSpec `json:"podTemplate,omitempty"`

	// VolumeClaimTemplate allows customizing the persistent volume claim for the
	// pod.
	VolumeClaimTemplate *corev1.PersistentVolumeClaim `json:"volumeClaimTemplate,omitempty"`

	// CustomParameters defines additional parameters to pass to the fdbserver
	// process.
	CustomParameters FoundationDBCustomParameters `json:"customParameters,omitempty"`
}

// GetProcessSettings gets settings for a process.
func (cluster *FoundationDBCluster) GetProcessSettings(processClass ProcessClass) ProcessSettings {
	merged := ProcessSettings{}
	entries := make([]ProcessSettings, 0, 2)

	entry, present := cluster.Spec.Processes[processClass]
	if present {
		entries = append(entries, entry)
	}

	entries = append(entries, cluster.Spec.Processes[ProcessClassGeneral])
	for _, entry := range entries {
		if merged.PodTemplate == nil {
			merged.PodTemplate = entry.PodTemplate
		}
		if merged.VolumeClaimTemplate == nil {
			merged.VolumeClaimTemplate = entry.VolumeClaimTemplate
		}
		if merged.CustomParameters == nil {
			merged.CustomParameters = entry.CustomParameters
		}
	}

	return merged
}

// GetRoleCountsWithDefaults gets the role counts from the cluster spec and
// fills in default values for any role counts that are 0.
//
// The default Storage value will be 2F + 1, where F is the cluster's fault
// tolerance.
//
// The default Logs value will be 3.
//
// The default Proxies value will be 3.
//
// The default Resolvers value will be 1.
//
// The default RemoteLogs value will be equal to the Logs value when the
// UsableRegions is greater than 1. It will be equal to -1 when the
// UsableRegions is less than or equal to 1.
//
// The default LogRouters value will be equal to 3 times the Logs value when
// the UsableRegions is greater than 1. It will be equal to -1 when the
// UsableRegions is less than or equal to 1.
func (cluster *FoundationDBCluster) GetRoleCountsWithDefaults() RoleCounts {
	// We can ignore the error here since the version will be validated in an earlier step.
	version, _ := ParseFdbVersion(cluster.GetRunningVersion())
	return cluster.Spec.DatabaseConfiguration.GetRoleCountsWithDefaults(version, cluster.DesiredFaultTolerance())
}

// calculateProcessCount determines the process count from a given role count.
//
// alternatives provides a list of other process counts that can fulfill this
// role instead. If any of those process counts is positive, then this will
// return 0.
func (cluster *FoundationDBCluster) calculateProcessCountFromRole(count int, alternatives ...int) int {
	for _, value := range alternatives {
		if value > 0 {
			return 0
		}
	}
	if count < 0 {
		return 0
	}
	return count
}

// calculateProcessCount calculates the process count for a process class based
// on the counts for the roles it can fulfill.
//
// If addFaultTolerance is true, this will add the cluster's desired fault
// tolerance to the result.
//
// If the cluster is using multi-KC replication, this will divide the total
// count across the number of KCs in the data center.
func (cluster *FoundationDBCluster) calculateProcessCount(addFaultTolerance bool, counts ...int) int {
	var count = 0

	if cluster.Spec.FaultDomain.ZoneIndex < 0 {
		return -1
	}

	for _, possibleCount := range counts {
		if possibleCount > count {
			count = possibleCount
		}
	}
	if count > 0 {
		if addFaultTolerance {
			count += cluster.DesiredFaultTolerance()
		}
		if cluster.Spec.FaultDomain.Key == "foundationdb.org/kubernetes-cluster" {
			zoneCount := cluster.Spec.FaultDomain.ZoneCount
			if zoneCount < 1 {
				zoneCount = cluster.MinimumFaultDomains() + cluster.DesiredFaultTolerance()
			}
			overflow := count % zoneCount
			count = count / zoneCount
			if cluster.Spec.FaultDomain.ZoneIndex < overflow {
				count++
			}
		}
		return count
	}

	return -1
}

// GetProcessCountsWithDefaults gets the process counts from the cluster spec
// and fills in default values for any counts that are 0. The number of storage processes
// will only reflect the number of Pods that will be created to host storage server processes.
// If storageServersPerPod is set the total amount of storage server processes will be
// the storage process count multiplied by storageServersPerPod.
func (cluster *FoundationDBCluster) GetProcessCountsWithDefaults() (ProcessCounts, error) {
	roleCounts := cluster.GetRoleCountsWithDefaults()
	processCounts := cluster.Spec.ProcessCounts.DeepCopy()

	isSatellite := false
	isMain := false

	satelliteLogs := 0
	for _, region := range cluster.Spec.DatabaseConfiguration.Regions {
		for _, dataCenter := range region.DataCenters {
			if dataCenter.ID == cluster.Spec.DataCenter {
				if dataCenter.Satellite == 0 {
					isMain = true
				} else {
					isSatellite = true
					if region.SatelliteLogs > satelliteLogs {
						satelliteLogs = region.SatelliteLogs
					}
				}
			}
		}
	}

	if isSatellite && !isMain {
		if processCounts.Log == 0 {
			processCounts.Log = 1 + satelliteLogs
			return *processCounts, nil
		}
	}

	if processCounts.Storage == 0 {
		processCounts.Storage = cluster.calculateProcessCount(false,
			roleCounts.Storage)
	}
	if processCounts.Log == 0 {
		processCounts.Log = cluster.calculateProcessCount(true,
			cluster.calculateProcessCountFromRole(roleCounts.Logs+satelliteLogs, processCounts.Log),
			cluster.calculateProcessCountFromRole(roleCounts.RemoteLogs, processCounts.Log),
		)
	}
	if processCounts.Stateless == 0 {
		primaryStatelessCount := cluster.calculateProcessCountFromRole(1, processCounts.Master) +
			cluster.calculateProcessCountFromRole(1, processCounts.ClusterController) +
			cluster.calculateProcessCountFromRole(roleCounts.Resolvers, processCounts.Resolution)
		primaryStatelessCount += cluster.calculateProcessCountFromRole(1, processCounts.Ratekeeper) +
			cluster.calculateProcessCountFromRole(1, processCounts.DataDistributor)

		fdbVersion, err := ParseFdbVersion(cluster.GetRunningVersion())
		if err != nil {
			return *processCounts, err
		}

		if fdbVersion.HasSeparatedProxies() && cluster.Spec.DatabaseConfiguration.AreSeparatedProxiesConfigured() {
			primaryStatelessCount += cluster.calculateProcessCountFromRole(roleCounts.GrvProxies, processCounts.GrvProxy)
			primaryStatelessCount += cluster.calculateProcessCountFromRole(roleCounts.CommitProxies, processCounts.CommitProxy)
		} else {
			primaryStatelessCount += cluster.calculateProcessCountFromRole(roleCounts.Proxies, processCounts.Proxy)
		}

		processCounts.Stateless = cluster.calculateProcessCount(true,
			primaryStatelessCount,
			cluster.calculateProcessCountFromRole(roleCounts.LogRouters),
		)
	}

	return *processCounts, nil
}

// DesiredFaultTolerance returns the number of replicas we should be able to
// lose when the cluster is at full replication health.
func (cluster *FoundationDBCluster) DesiredFaultTolerance() int {
	return DesiredFaultTolerance(cluster.Spec.DatabaseConfiguration.RedundancyMode)
}

// MinimumFaultDomains returns the number of fault domains the cluster needs
// to function.
func (cluster *FoundationDBCluster) MinimumFaultDomains() int {
	return MinimumFaultDomains(cluster.Spec.DatabaseConfiguration.RedundancyMode)
}

// DesiredCoordinatorCount returns the number of coordinators to recruit for
// a cluster.
func (cluster *FoundationDBCluster) DesiredCoordinatorCount() int {
	if cluster.Spec.DatabaseConfiguration.UsableRegions > 1 {
		return 9
	}

	return cluster.MinimumFaultDomains() + cluster.DesiredFaultTolerance()
}

// CheckReconciliation compares the spec and the status to determine if
// reconciliation is complete.
func (cluster *FoundationDBCluster) CheckReconciliation(log logr.Logger) (bool, error) {
	logger := log.WithValues("method", "CheckReconciliation", "namespace", cluster.Namespace, "cluster", cluster.Name)
	var reconciled = true
	if !cluster.Status.Configured {
		cluster.Status.Generations.NeedsConfigurationChange = cluster.ObjectMeta.Generation
		return false, nil
	}

	cluster.Status.Generations = ClusterGenerationStatus{Reconciled: cluster.Status.Generations.Reconciled}
	for _, processGroup := range cluster.Status.ProcessGroups {
		if !processGroup.IsMarkedForRemoval() {
			continue
		}

		if processGroup.GetConditionTime(ResourcesTerminating) != nil {
			logger.Info("Has process group pending to remove", "processGroupID", processGroup.ProcessGroupID, "state", "HasPendingRemoval")
			cluster.Status.Generations.HasPendingRemoval = cluster.ObjectMeta.Generation
		} else {
			logger.Info("Has process group with pending shrink", "processGroupID", processGroup.ProcessGroupID, "state", "NeedsShrink")
			cluster.Status.Generations.NeedsShrink = cluster.ObjectMeta.Generation
			reconciled = false
		}
	}

	desiredCounts, err := cluster.GetProcessCountsWithDefaults()
	if err != nil {
		return false, err
	}

	currentCounts := CreateProcessCountsFromProcessGroupStatus(cluster.Status.ProcessGroups, false)

	diff := desiredCounts.Diff(currentCounts)

	for _, delta := range diff {
		if delta > 0 {
			cluster.Status.Generations.NeedsGrow = cluster.ObjectMeta.Generation
			reconciled = false
		} else if delta < 0 {
			cluster.Status.Generations.NeedsShrink = cluster.ObjectMeta.Generation
			reconciled = false
		}
	}

	cluster.Status.DesiredProcessGroups = desiredCounts.Total()
	cluster.Status.ReconciledProcessGroups = 0

	for _, processGroup := range cluster.Status.ProcessGroups {
		if processGroup.IsMarkedForRemoval() {
			continue
		}

		if len(processGroup.ProcessGroupConditions) > 0 {
			conditions := make([]ProcessGroupConditionType, 0, len(processGroup.ProcessGroupConditions))
			for _, condition := range processGroup.ProcessGroupConditions {
				if condition.ProcessGroupConditionType == IncorrectCommandLine && cluster.Status.Generations.NeedsBounce == 0 {
					logger.Info("Pending restart of fdbserver processes", "state", "NeedsBounce")
					cluster.Status.Generations.NeedsBounce = cluster.ObjectMeta.Generation
				}
				conditions = append(conditions, condition.ProcessGroupConditionType)
			}

			logger.Info("Has unhealthy process group", "processGroupID", processGroup.ProcessGroupID, "state", "HasUnhealthyProcess", "conditions", conditions)
			cluster.Status.Generations.HasUnhealthyProcess = cluster.ObjectMeta.Generation
			reconciled = false
			continue
		}

		cluster.Status.ReconciledProcessGroups++
	}

	if cluster.Status.DesiredProcessGroups != cluster.Status.ReconciledProcessGroups {
		logger.Info("Not all process groups are reconciled", "desiredProcessGroups", cluster.Status.DesiredProcessGroups, "reconciledProcessGroups", cluster.Status.ReconciledProcessGroups)
	}

	if !cluster.Status.Health.Available {
		logger.Info("Database unavailable", "state", "DatabaseUnavailable")
		cluster.Status.Generations.DatabaseUnavailable = cluster.ObjectMeta.Generation
		reconciled = false
	}

	desiredConfiguration := cluster.DesiredDatabaseConfiguration()
	if !equality.Semantic.DeepEqual(cluster.Status.DatabaseConfiguration, desiredConfiguration) {
		logger.Info("Pending database configuration change", "state", "NeedsConfigurationChange", "current", cluster.Status.DatabaseConfiguration, "desired", desiredConfiguration)
		cluster.Status.Generations.NeedsConfigurationChange = cluster.ObjectMeta.Generation
		reconciled = false
	}

	if cluster.Status.HasIncorrectConfigMap {
		logger.Info("Pending ConfigMap (Monitor config) configuration change", "state", "NeedsMonitorConfUpdate")
		cluster.Status.Generations.NeedsMonitorConfUpdate = cluster.ObjectMeta.Generation
		reconciled = false
	}

	if cluster.Status.HasIncorrectServiceConfig {
		logger.Info("Pending Service configuration change", "state", "NeedsServiceUpdate")
		cluster.Status.Generations.NeedsServiceUpdate = cluster.ObjectMeta.Generation
		reconciled = false
	}

	if cluster.Status.NeedsNewCoordinators {
		logger.Info("Pending coordinator change", "state", "NeedsNewCoordinators")
		cluster.Status.Generations.NeedsCoordinatorChange = cluster.ObjectMeta.Generation
		reconciled = false
	}

	desiredAddressSet := RequiredAddressSet{}
	if cluster.Spec.MainContainer.EnableTLS {
		desiredAddressSet.TLS = true
	} else {
		desiredAddressSet.NonTLS = true
	}

	if cluster.Status.RequiredAddresses != desiredAddressSet {
		logger.Info("Pending TLS change", "state", "HasExtraListeners")
		cluster.Status.Generations.HasExtraListeners = cluster.ObjectMeta.Generation
		reconciled = false
	}

	lockDenyMap := make(map[string]bool, len(cluster.Spec.LockOptions.DenyList))
	for _, denyListEntry := range cluster.Spec.LockOptions.DenyList {
		lockDenyMap[denyListEntry.ID] = denyListEntry.Allow
	}

	for _, denyListID := range cluster.Status.Locks.DenyList {
		allow, present := lockDenyMap[denyListID]
		if !present {
			continue
		}
		if allow {
			logger.Info("Pending lock acquire for configuration changes", "state", "NeedsLockConfigurationChanges", "allowed", allow)
			cluster.Status.Generations.NeedsLockConfigurationChanges = cluster.ObjectMeta.Generation
			reconciled = false
		} else {
			delete(lockDenyMap, denyListID)
		}
	}

	for _, allow := range lockDenyMap {
		if !allow {
			logger.Info("Pending lock acquire for configuration changes", "state", "NeedsLockConfigurationChanges", "allowed", allow)
			cluster.Status.Generations.NeedsLockConfigurationChanges = cluster.ObjectMeta.Generation
			reconciled = false
			break
		}
	}

	if reconciled {
		cluster.Status.Generations.Reconciled = cluster.ObjectMeta.Generation
	} else if cluster.Status.Generations.Reconciled == cluster.ObjectMeta.Generation {
		cluster.Status.Generations.Reconciled = 0
	}

	return reconciled, nil
}

// GetStorageServersPerPod returns the StorageServer per Pod.
func (cluster *FoundationDBCluster) GetStorageServersPerPod() int {
	if cluster.Spec.StorageServersPerPod <= 1 {
		return 1
	}

	return cluster.Spec.StorageServersPerPod
}

// alphanum provides the characters that are used for the generation ID in the
// connection string.
var alphanum = "0123456789ABCDEFGHIJKLMNOPQRSTUVWXYZabcdefghijklmnopqrstuvwxyz"

// connectionStringPattern provides a regular expression for parsing the
// connection string.
var connectionStringPattern = regexp.MustCompile("(?m)^([^#][^:@]+):([^:@]+)@(.*)$")

// ConnectionString models the contents of a cluster file in a structured way
type ConnectionString struct {
	// DatabaseName provides an identifier for the database which persists
	// across coordinator changes.
	DatabaseName string `json:"databaseName,omitempty"`

	// GenerationID provides a unique ID for the current generation of
	// coordinators.
	GenerationID string `json:"generationID,omitempty"`

	// Coordinators provides the addresses of the current coordinators.
	Coordinators []string `json:"coordinators,omitempty"`
}

// ParseConnectionString parses a connection string from its string
// representation
func ParseConnectionString(str string) (ConnectionString, error) {
	components := connectionStringPattern.FindStringSubmatch(str)
	if components == nil {
		return ConnectionString{}, fmt.Errorf("invalid connection string %s", str)
	}

	coordinatorsStrings := strings.Split(components[3], ",")
	coordinators := make([]string, len(coordinatorsStrings))
	for idx, coordinatorsString := range coordinatorsStrings {
		coordinatorAddress, err := ParseProcessAddress(coordinatorsString)
		if err != nil {
			return ConnectionString{}, err
		}

		coordinators[idx] = coordinatorAddress.String()
	}

	return ConnectionString{
		components[1],
		components[2],
		coordinators,
	}, nil
}

// String formats a connection string as a string
func (str *ConnectionString) String() string {
	return fmt.Sprintf("%s:%s@%s", str.DatabaseName, str.GenerationID, strings.Join(str.Coordinators, ","))
}

// GenerateNewGenerationID builds a new generation ID
func (str *ConnectionString) GenerateNewGenerationID() error {
	id := strings.Builder{}
	for i := 0; i < 32; i++ {
		err := id.WriteByte(alphanum[rand.Intn(len(alphanum))])
		if err != nil {
			return err
		}
	}
	str.GenerationID = id.String()
	return nil
}

// GetFullAddress gets the full public address we should use for a process.
// This will include the IP address, the port, and any additional flags.
func (cluster *FoundationDBCluster) GetFullAddress(address string, processNumber int) ProcessAddress {
	addresses := cluster.GetFullAddressList(address, true, processNumber)
	if len(addresses) < 1 {
		return ProcessAddress{}
	}

	// First element will always be the primary
	return addresses[0]
}

// GetFullAddressList gets the full list of public addresses we should use for a
// process.
//
// This will include the IP address, the port, and any additional flags.
//
// If a process needs multiple addresses, this will include all of them,
// separated by commas. If you pass false for primaryOnly, this will return only
// the primary address.
func (cluster *FoundationDBCluster) GetFullAddressList(address string, primaryOnly bool, processNumber int) []ProcessAddress {
	return GetFullAddressList(
		address,
		primaryOnly,
		processNumber,
		cluster.Status.RequiredAddresses.TLS,
		cluster.Status.RequiredAddresses.NonTLS)
}

// HasCoordinators checks whether this connection string matches a set of
// coordinators.
func (str *ConnectionString) HasCoordinators(coordinators []ProcessAddress) bool {
	matchedCoordinators := make(map[string]bool, len(str.Coordinators))
	for _, address := range str.Coordinators {
		matchedCoordinators[address] = false
	}

	for _, pAddr := range coordinators {
		address := pAddr.String()
		_, matched := matchedCoordinators[address]
		if matched {
			matchedCoordinators[address] = true
		} else {
			return false
		}
	}

	for _, matched := range matchedCoordinators {
		if !matched {
			return false
		}
	}

	return true
}

// FoundationDBClusterFaultDomain describes the fault domain that a cluster is
// replicated across.
type FoundationDBClusterFaultDomain struct {
	// Key provides a topology key for the fault domain to replicate across.
	Key string `json:"key,omitempty"`

	// Value provides a harcoded value to use for the zoneid for the pods.
	Value string `json:"value,omitempty"`

	// ValueFrom provides a field selector to use as the source of the fault
	// domain.
	ValueFrom string `json:"valueFrom,omitempty"`

	// ZoneCount provides the number of fault domains in the data center where
	// these processes are running. This is only used in the
	// `kubernetes-cluster` fault domain strategy.
	ZoneCount int `json:"zoneCount,omitempty"`

	// ZoneIndex provides the index of this Kubernetes cluster in the list of
	// KCs in the data center. This is only used in the `kubernetes-cluster`
	// fault domain strategy.
	ZoneIndex int `json:"zoneIndex,omitempty"`
}

// ContainerOverrides provides options for customizing a container created by
// the operator.
type ContainerOverrides struct {
	// EnableLivenessProbe defines if the sidecar should have a livenessProbe.
	// This setting will be ignored on the main container.
	EnableLivenessProbe *bool `json:"enableLivenessProbe,omitempty"`

	// EnableReadinessProbe defines if the sidecar should have a readinessProbe.
	// This setting will be ignored on the main container.
	// Deprecated: Will be removed in the next major release.
	EnableReadinessProbe *bool `json:"enableReadinessProbe,omitempty"`

	// EnableTLS controls whether we should be listening on a TLS connection.
	EnableTLS bool `json:"enableTls,omitempty"`

	// PeerVerificationRules provides the rules for what client certificates
	// the process should accept.
	// +kubebuilder:validation:MaxLength=10000
	PeerVerificationRules string `json:"peerVerificationRules,omitempty"`

	// ImageConfigs allows customizing the image that we use for
	// a container.
	// +kubebuilder:validation:MaxItems=100
	ImageConfigs []ImageConfig `json:"imageConfigs,omitempty"`
}

// DesiredDatabaseConfiguration builds the database configuration for the
// cluster based on its spec.
func (cluster *FoundationDBCluster) DesiredDatabaseConfiguration() DatabaseConfiguration {
	configuration := cluster.Spec.DatabaseConfiguration.NormalizeConfigurationWithSeparatedProxies(cluster.GetRunningVersion(), cluster.Spec.DatabaseConfiguration.AreSeparatedProxiesConfigured())
	configuration.RoleCounts = cluster.GetRoleCountsWithDefaults()
	configuration.RoleCounts.Storage = 0

	version, _ := ParseFdbVersion(cluster.GetRunningVersion())
	if version.HasSeparatedProxies() && cluster.Spec.DatabaseConfiguration.AreSeparatedProxiesConfigured() {
		configuration.RoleCounts.Proxies = 0
	} else {
		configuration.RoleCounts.GrvProxies = 0
		configuration.RoleCounts.CommitProxies = 0
	}

	if configuration.StorageEngine == StorageEngineSSD {
		configuration.StorageEngine = StorageEngineSSD2
	}
	if configuration.StorageEngine == StorageEngineMemory {
		configuration.StorageEngine = StorageEngineMemory2
	}

	return configuration
}

// ClearMissingVersionFlags clears any version flags in the given configuration that are not
// set in the configuration in the cluster spec.
//
// This allows us to compare the spec to the live configuration while ignoring
// version flags that are unset in the spec.
func (cluster *FoundationDBCluster) ClearMissingVersionFlags(configuration *DatabaseConfiguration) {
	if cluster.Spec.DatabaseConfiguration.LogVersion == 0 {
		configuration.LogVersion = 0
	}
	if cluster.Spec.DatabaseConfiguration.LogSpill == 0 {
		configuration.LogSpill = 0
	}
}

// IsBeingUpgraded determines whether the cluster has a pending upgrade.
func (cluster *FoundationDBCluster) IsBeingUpgraded() bool {
	return cluster.Status.RunningVersion != "" && cluster.Status.RunningVersion != cluster.Spec.Version
}

// IsBeingUpgradedWithVersionIncompatibleVersion determines whether the cluster has a pending upgrade to a version incompatible version.
func (cluster *FoundationDBCluster) IsBeingUpgradedWithVersionIncompatibleVersion() bool {
	if !cluster.IsBeingUpgraded() {
		return false
	}

	runningVersion, _ := ParseFdbVersion(cluster.Status.RunningVersion)
	desiredVersion, _ := ParseFdbVersion(cluster.Spec.Version)

	return !runningVersion.IsProtocolCompatible(desiredVersion)
}

// VersionCompatibleUpgradeInProgress returns true if the cluster is currently being upgraded and the upgrade is to
// a version compatible version.
func (cluster *FoundationDBCluster) VersionCompatibleUpgradeInProgress() bool {
	if !cluster.IsBeingUpgraded() {
		return false
	}

	runningVersion, _ := ParseFdbVersion(cluster.Status.RunningVersion)
	desiredVersion, _ := ParseFdbVersion(cluster.Spec.Version)

	return runningVersion.IsProtocolCompatible(desiredVersion)
}

// ProcessGroupIsBeingRemoved determines if an instance is pending removal.
func (cluster *FoundationDBCluster) ProcessGroupIsBeingRemoved(processGroupID ProcessGroupID) bool {
	if processGroupID == "" {
		return false
	}

	for _, status := range cluster.Status.ProcessGroups {
		if status.ProcessGroupID == processGroupID && status.IsMarkedForRemoval() {
			return true
		}
	}

	for _, id := range cluster.Spec.ProcessGroupsToRemove {
		if id == processGroupID {
			return true
		}
	}

	for _, id := range cluster.Spec.ProcessGroupsToRemoveWithoutExclusion {
		if id == processGroupID {
			return true
		}
	}

	return false
}

// ShouldUseLocks determine whether we should use locks to coordinator global
// operations.
func (cluster *FoundationDBCluster) ShouldUseLocks() bool {
	disabled := cluster.Spec.LockOptions.DisableLocks
	if disabled != nil {
		return !*disabled
	}

	return cluster.Spec.FaultDomain.ZoneCount > 1 || len(cluster.Spec.DatabaseConfiguration.Regions) > 1
}

// GetLockPrefix gets the prefix for the keys where we store locking
// information.
func (cluster *FoundationDBCluster) GetLockPrefix() string {
	if cluster.Spec.LockOptions.LockKeyPrefix != "" {
		return cluster.Spec.LockOptions.LockKeyPrefix
	}

	return "\xff\x02/org.foundationdb.kubernetes-operator"
}

// GetLockDuration determines how long we hold locks for.
func (cluster *FoundationDBCluster) GetLockDuration() time.Duration {
	minutes := 10
	if cluster.Spec.LockOptions.LockDurationMinutes != nil {
		minutes = *cluster.Spec.LockOptions.LockDurationMinutes
	}
	return time.Duration(minutes) * time.Minute
}

// GetLockID gets the identifier for this instance of the operator when taking
// locks.
func (cluster *FoundationDBCluster) GetLockID() string {
	return cluster.Spec.LockOptions.LockKeyPrefix
}

// NeedsExplicitListenAddress determines whether we pass a listen address
// parameter to fdbserver.
func (cluster *FoundationDBCluster) NeedsExplicitListenAddress() bool {
	return cluster.GetPublicIPSource() == PublicIPSourceService || cluster.GetUseExplicitListenAddress()
}

// GetPublicIPSource returns the set PublicIPSource or the default PublicIPSourcePod
func (cluster *FoundationDBCluster) GetPublicIPSource() PublicIPSource {
	source := cluster.Spec.Routing.PublicIPSource
	if source == nil {
		return PublicIPSourcePod
	}

	return *source
}

// LockOptions provides customization for locking global operations.
type LockOptions struct {
	// DisableLocks determines whether we should disable locking entirely.
	DisableLocks *bool `json:"disableLocks,omitempty"`

	// LockKeyPrefix provides a custom prefix for the keys in the database we
	// use to store locks.
	LockKeyPrefix string `json:"lockKeyPrefix,omitempty"`

	// LockDurationMinutes determines the duration that locks should be valid
	// for.
	LockDurationMinutes *int `json:"lockDurationMinutes,omitempty"`

	// DenyList manages configuration for whether an instance of the operator
	// should be denied from taking locks.
	DenyList []LockDenyListEntry `json:"denyList,omitempty"`
}

// LockDenyListEntry models an entry in the deny list for the locking system.
type LockDenyListEntry struct {
	// The ID of the operator instance this entry is targeting.
	ID string `json:"id,omitempty"`

	// Whether the instance is allowed to take locks.
	Allow bool `json:"allow,omitempty"`
}

// RoutingConfig allows configuring routing to our pods, and services that sit
// in front of them.
type RoutingConfig struct {
	// Headless determines whether we want to run a headless service for the
	// cluster.
	HeadlessService *bool `json:"headlessService,omitempty"`

	// PublicIPSource specifies what source a process should use to get its
	// public IPs.
	//
	// This supports the values `pod` and `service`.
	PublicIPSource *PublicIPSource `json:"publicIPSource,omitempty"`

	// PodIPFamily tells the pod which family of IP addresses to use.
	// You can use 4 to represent IPv4, and 6 to represent IPv6.
	// This feature is only supported in FDB 7.0 or later, and requires
	// dual-stack support in your Kubernetes environment.
	PodIPFamily *int `json:"podIPFamily,omitempty"`

	// UseDNSInClusterFile determines whether to use DNS names rather than IP
	// addresses to identify coordinators in the cluster file.
	// NOTE: This is an experimental feature, and is not supported in the
	// latest stable version of FoundationDB.
	UseDNSInClusterFile *bool `json:"useDNSInClusterFile,omitempty"`

	// DefineDNSLocalityFields determines whether to define pod DNS names on pod
	// specs and provide them in the locality arguments to fdbserver.
	//
	// This is ignored if UseDNSInCluster is true.
	DefineDNSLocalityFields *bool `json:"defineDNSLocalityFields,omitempty"`

	// DNSDomain defines the cluster domain used in a DNS name generated for a
	// service.
	// The default is `cluster.local`.
	// +kubebuilder:validation:MinLength=1
	// +kubebuilder:validation:MaxLength=253
	DNSDomain *string `json:"dnsDomain,omitempty"`
}

// RequiredAddressSet provides settings for which addresses we need to listen
// on.
type RequiredAddressSet struct {
	// TLS defines whether we need to listen on a TLS address.
	TLS bool `json:"tls,omitempty"`

	// NonTLS defines whether we need to listen on a non-TLS address.
	NonTLS bool `json:"nonTLS,omitempty"`
}

// CrashLoopContainerObject specifies crash-loop target for specific container.
type CrashLoopContainerObject struct {
	// Name of the target container.
	// +kubebuilder:validation:MinLength=1
	// +kubebuilder:validation:MaxLength=253
	ContainerName string `json:"containerName,omitempty"`

	// Target processes to kill inside the container.
	// +kubebuilder:validation:MinItems=0
	// +kubebuilder:validation:MaxItems=10000
	Targets []ProcessGroupID `json:"targets,omitempty"`
}

// BuggifyConfig provides options for injecting faults into a cluster for testing.
type BuggifyConfig struct {
	// NoSchedule defines a list of process group IDs that should fail to schedule.
	NoSchedule []ProcessGroupID `json:"noSchedule,omitempty"`

	// CrashLoops defines a list of process group IDs that should be put into a
	// crash looping state.
	// Deprecated: use CrashLoopContainers instead.
	CrashLoop []ProcessGroupID `json:"crashLoop,omitempty"`

	// CrashLoopContainers defines a list of process group IDs and containers
	// that should be put into a crash looping state.
	// +kubebuilder:validation:MinItems=0
	// +kubebuilder:validation:MaxItems=8
	CrashLoopContainers []CrashLoopContainerObject `json:"crashLoopContainers,omitempty"`

	// EmptyMonitorConf instructs the operator to update all of the fdbmonitor.conf
	// files to have zero fdbserver processes configured.
	EmptyMonitorConf bool `json:"emptyMonitorConf,omitempty"`

	// IgnoreDuringRestart instructs the operator to ignore the provided process groups IDs during the
	// restart command. This can be useful to simulate cases where the kill command is not restarting all
	// processes. IgnoreDuringRestart does not support the wildcard option to ignore all of this specific cluster processes.
	// +kubebuilder:validation:MaxItems=1000
	IgnoreDuringRestart []ProcessGroupID `json:"ignoreDuringRestart,omitempty"`

	// BlockRemoval defines a list of process group IDs that will not be removed, even if they are marked for removal.
	// The operator will trigger the exclusion but the removal of the resources will be blocked until they are removed
	// from this list. This setting can be used to simulate cases where a process group is marked for removal but the
	// resources are not yet removed.
	// +kubebuilder:validation:MaxItems=1000
	BlockRemoval []ProcessGroupID `json:"blockRemoval,omitempty"`
}

// LabelConfig allows customizing labels used by the operator.
type LabelConfig struct {
	// MatchLabels provides the labels that the operator should use to identify
	// resources owned by the cluster. These will automatically be applied to
	// all resources the operator creates.
	MatchLabels map[string]string `json:"matchLabels,omitempty"`

	// ResourceLabels provides additional labels that the operator should apply to
	// resources it creates.
	ResourceLabels map[string]string `json:"resourceLabels,omitempty"`

	// ProcessGroupIDLabels provides the labels that we use for the process group ID
	// field. The first label will be used by the operator when filtering
	// resources.
	// +kubebuilder:validation:MaxItems=100
	ProcessGroupIDLabels []string `json:"processGroupIDLabels,omitempty"`

	// ProcessClassLabels provides the labels that we use for the process class
	// field. The first label will be used by the operator when filtering
	// resources.
	// +kubebuilder:validation:MaxItems=100
	ProcessClassLabels []string `json:"processClassLabels,omitempty"`

	// FilterOnOwnerReferences determines whether we should check that resources
	// are owned by the cluster object, in addition to the constraints provided
	// by the match labels.
	// Deprecated: This setting will be removed in the next major release.
	FilterOnOwnerReferences *bool `json:"filterOnOwnerReference,omitempty"`
}

// PublicIPSource models options for how a pod gets its public IP.
type PublicIPSource string

const (
	// PublicIPSourcePod specifies that a pod gets its IP from the pod IP.
	PublicIPSourcePod PublicIPSource = "pod"

	// PublicIPSourceService specifies that a pod gets its IP from a service.
	PublicIPSourceService PublicIPSource = "service"
)

// AddStorageServerPerDisk adds serverPerDisk to the status field to keep track which ConfigMaps should be kept
func (clusterStatus *FoundationDBClusterStatus) AddStorageServerPerDisk(serversPerDisk int) {
	for _, curServersPerDisk := range clusterStatus.StorageServersPerDisk {
		if curServersPerDisk == serversPerDisk {
			return
		}
	}

	clusterStatus.StorageServersPerDisk = append(clusterStatus.StorageServersPerDisk, serversPerDisk)
}

// GetMaxConcurrentAutomaticReplacements returns the cluster setting for MaxConcurrentReplacements, defaults to 1 if unset.
func (cluster *FoundationDBCluster) GetMaxConcurrentAutomaticReplacements() int {
	return pointer.IntDeref(cluster.Spec.AutomationOptions.Replacements.MaxConcurrentReplacements, 1)
}

// CoordinatorSelectionSetting defines the process class and the priority of it.
// A higher priority means that the process class is preferred over another.
type CoordinatorSelectionSetting struct {
	// ProcessClass defines the process class to associate with priority with.
	ProcessClass ProcessClass `json:"processClass,omitempty"`
	// Priority defines the ordering of different process classes.
	Priority int `json:"priority,omitempty"`
}

// IsEligibleAsCandidate checks if the given process has the right process class to be considered a valid coordinator.
// This method will always return false for non stateful process classes.
func (cluster *FoundationDBCluster) IsEligibleAsCandidate(pClass ProcessClass) bool {
	if !pClass.IsStateful() {
		return false
	}

	if len(cluster.Spec.CoordinatorSelection) == 0 {
		return pClass.IsStateful()
	}

	for _, setting := range cluster.Spec.CoordinatorSelection {
		if pClass == setting.ProcessClass {
			return true
		}
	}

	return false
}

// GetEligibleCandidateClasses returns process classes that are eligible to become coordinators.
func (cluster *FoundationDBCluster) GetEligibleCandidateClasses() []ProcessClass {
	candidateClasses := []ProcessClass{}

	for _, processGroup := range cluster.Status.ProcessGroups {
		if cluster.IsEligibleAsCandidate(processGroup.ProcessClass) {
			candidateClasses = append(candidateClasses, processGroup.ProcessClass)
		}
	}

	return candidateClasses
}

// GetClassCandidatePriority returns the priority for a class. This will be used to sort the processes for coordinator selection
func (cluster *FoundationDBCluster) GetClassCandidatePriority(pClass ProcessClass) int {
	for _, setting := range cluster.Spec.CoordinatorSelection {
		if pClass == setting.ProcessClass {
			return setting.Priority
		}
	}

	return math.MinInt64
}

// ShouldFilterOnOwnerReferences determines if we should check owner references
// when determining if a resource is related to this cluster.
func (cluster *FoundationDBCluster) ShouldFilterOnOwnerReferences() bool {
	return pointer.BoolDeref(cluster.Spec.LabelConfig.FilterOnOwnerReferences, false)
}

// SkipProcessGroup checks if a ProcessGroupStatus should be skipped during reconciliation.
func (cluster *FoundationDBCluster) SkipProcessGroup(processGroup *ProcessGroupStatus) bool {
	if processGroup == nil {
		return true
	}

	pendingTime := processGroup.GetConditionTime(PodPending)
	if pendingTime == nil {
		return false
	}

	return time.Unix(*pendingTime, 0).Add(cluster.GetIgnorePendingPodsDuration()).Before(time.Now())
}

// GetIgnorePendingPodsDuration returns the value of IgnorePendingPodsDuration or 5 minutes if unset.
func (cluster *FoundationDBCluster) GetIgnorePendingPodsDuration() time.Duration {
	if cluster.Spec.AutomationOptions.IgnorePendingPodsDuration == 0 {
		return 5 * time.Minute
	}

	return cluster.Spec.AutomationOptions.IgnorePendingPodsDuration
}

// GetIgnoreMissingProcessesSeconds returns the value of IgnoreMissingProcessesSecond or 30 seconds if unset.
func (cluster *FoundationDBCluster) GetIgnoreMissingProcessesSeconds() time.Duration {
	return time.Duration(pointer.IntDeref(cluster.Spec.AutomationOptions.IgnoreMissingProcessesSeconds, 30)) * time.Second
}

// GetFailedPodDuration returns the value of FailedPodDuration or 5 minutes if unset.
func (cluster *FoundationDBCluster) GetFailedPodDuration() time.Duration {
	return time.Duration(pointer.IntDeref(cluster.Spec.AutomationOptions.FailedPodDurationSeconds, 300)) * time.Second
}

// GetUseNonBlockingExcludes returns the value of useNonBlockingExcludes or false if unset.
func (cluster *FoundationDBCluster) GetUseNonBlockingExcludes() bool {
	return pointer.BoolDeref(cluster.Spec.AutomationOptions.UseNonBlockingExcludes, false)
}

// UseLocalitiesForExclusion returns the value of UseLocalitiesForExclusion or false if unset.
func (cluster *FoundationDBCluster) UseLocalitiesForExclusion() bool {
	fdbVersion, err := ParseFdbVersion(cluster.Spec.Version)
	if err != nil {
		// Fall back to use exclusions with IP if we can't parse the version.
		// This should never happen since the version is validated in earlier steps.
		return false
	}
	return fdbVersion.IsAtLeast(Versions.NextMajorVersion) && pointer.BoolDeref(cluster.Spec.AutomationOptions.UseLocalitiesForExclusion, false)
}

// GetProcessClassLabel provides the label that this cluster is using for the
// process class when identifying resources.
func (cluster *FoundationDBCluster) GetProcessClassLabel() string {
	labels := cluster.GetProcessClassLabels()
	if len(labels) == 0 {
		return FDBProcessClassLabel
	}
	return labels[0]
}

// GetProcessGroupIDLabel provides the label that this cluster is using for the
// process group ID when identifying resources.
func (cluster *FoundationDBCluster) GetProcessGroupIDLabel() string {
	labels := cluster.GetProcessGroupIDLabels()
	if len(labels) == 0 {
		return FDBProcessGroupIDLabel
	}
	return labels[0]
}

// GetMaxConcurrentReplacements returns the maxConcurrentReplacements or defaults to math.MaxInt64
func (cluster *FoundationDBCluster) GetMaxConcurrentReplacements() int {
	return pointer.IntDeref(cluster.Spec.AutomationOptions.MaxConcurrentReplacements, math.MaxInt64)
}

// UseManagementAPI returns the value of UseManagementAPI or false if unset.
func (cluster *FoundationDBCluster) UseManagementAPI() bool {
	return pointer.BoolDeref(cluster.Spec.AutomationOptions.UseManagementAPI, false)
}

// PodUpdateMode defines the deletion mode for the cluster
type PodUpdateMode string

const (
	// PodUpdateModeAll deletes all process groups at once
	PodUpdateModeAll PodUpdateMode = "All"
	// PodUpdateModeZone deletes process groups in the same zone at the same time
	PodUpdateModeZone PodUpdateMode = "Zone"
	// PodUpdateModeProcessGroup deletes one process group at a time
	PodUpdateModeProcessGroup PodUpdateMode = "ProcessGroup"
	// PodUpdateModeNone defines that the operator is not allowed to update/delete any Pods.
	PodUpdateModeNone PodUpdateMode = "None"
)

// NeedsHeadlessService determines whether we need to create a headless service
// for this cluster.
func (cluster *FoundationDBCluster) NeedsHeadlessService() bool {
	return cluster.DefineDNSLocalityFields() || pointer.BoolDeref(cluster.Spec.Routing.HeadlessService, false)
}

// UseDNSInClusterFile determines whether we need to use DNS entries in the
// cluster file for this cluster.
func (cluster *FoundationDBCluster) UseDNSInClusterFile() bool {
	return pointer.BoolDeref(cluster.Spec.Routing.UseDNSInClusterFile, false)
}

// DefineDNSLocalityFields determines whether we need to put DNS entries in the
// pod spec and process locality.
func (cluster *FoundationDBCluster) DefineDNSLocalityFields() bool {
	return pointer.BoolDeref(cluster.Spec.Routing.DefineDNSLocalityFields, false) || cluster.UseDNSInClusterFile()
}

// GetDNSDomain gets the domain used when forming DNS names generated for a
// service.
func (cluster *FoundationDBCluster) GetDNSDomain() string {
	return pointer.StringDeref(cluster.Spec.Routing.DNSDomain, "cluster.local")
}

// GetRemovalMode returns the removal mode of the cluster or default to PodUpdateModeZone if unset.
func (cluster *FoundationDBCluster) GetRemovalMode() PodUpdateMode {
	if cluster.Spec.AutomationOptions.DeletionMode == "" {
		return PodUpdateModeZone
	}

	return cluster.Spec.AutomationOptions.DeletionMode
}

// GetWaitBetweenRemovalsSeconds returns the WaitDurationBetweenRemovals if set or defaults to 60s.
func (cluster *FoundationDBCluster) GetWaitBetweenRemovalsSeconds() int {
	duration := pointer.IntDeref(cluster.Spec.AutomationOptions.WaitBetweenRemovalsSeconds, -1)
	if duration < 0 {
		return 60
	}

	return duration
}

// UseMaintenaceMode returns true if UseMaintenanceModeChecker is set.
func (cluster *FoundationDBCluster) UseMaintenaceMode() bool {
	return pointer.BoolDeref(cluster.Spec.AutomationOptions.MaintenanceModeOptions.UseMaintenanceModeChecker, false)
}

// GetMaintenaceModeTimeoutSeconds returns the timeout for maintenance zone after which it will be reset.
func (cluster *FoundationDBCluster) GetMaintenaceModeTimeoutSeconds() int {
	return pointer.IntDeref(cluster.Spec.AutomationOptions.MaintenanceModeOptions.MaintenanceModeTimeSeconds, 600)
}

// PodUpdateStrategy defines how Pod spec changes should be applied.
type PodUpdateStrategy string

const (
	// PodUpdateStrategyReplacement replace all Pods if there is a spec change.
	PodUpdateStrategyReplacement PodUpdateStrategy = "Replace"
	// PodUpdateStrategyTransactionReplacement replace all transaction system Pods if there is a spec change.
	PodUpdateStrategyTransactionReplacement PodUpdateStrategy = "ReplaceTransactionSystem"
	// PodUpdateStrategyDelete delete all Pods if there is a spec change.
	PodUpdateStrategyDelete PodUpdateStrategy = "Delete"
)

// NeedsReplacement returns true if the Pod should be replaced if the Pod spec has changed
func (cluster *FoundationDBCluster) NeedsReplacement(processGroup *ProcessGroupStatus) bool {
	if cluster.Spec.AutomationOptions.PodUpdateStrategy == PodUpdateStrategyDelete {
		return false
	}

	if cluster.Spec.AutomationOptions.PodUpdateStrategy == PodUpdateStrategyReplacement {
		return true
	}

	// Default is ReplaceTransactionSystem.
	return processGroup.ProcessClass.IsTransaction()
}

// GetResourceLabels returns the resource labels for all created resources
func (cluster *FoundationDBCluster) GetResourceLabels() map[string]string {
	if cluster.Spec.LabelConfig.ResourceLabels != nil {
		return cluster.Spec.LabelConfig.ResourceLabels
	}

	return map[string]string{
		FDBClusterLabel: cluster.Name,
	}
}

// GetProcessGroupIDLabels returns the process group ID labels
func (cluster *FoundationDBCluster) GetProcessGroupIDLabels() []string {
	if cluster.Spec.LabelConfig.ProcessGroupIDLabels != nil {
		return cluster.Spec.LabelConfig.ProcessGroupIDLabels
	}

	return []string{FDBProcessGroupIDLabel}
}

// GetProcessClassLabels returns the process class labels
func (cluster *FoundationDBCluster) GetProcessClassLabels() []string {
	if cluster.Spec.LabelConfig.ProcessClassLabels != nil {
		return cluster.Spec.LabelConfig.ProcessClassLabels
	}

	return []string{FDBProcessClassLabel}
}

// GetMatchLabels returns the match labels for all created resources
func (cluster *FoundationDBCluster) GetMatchLabels() map[string]string {
	if cluster.Spec.LabelConfig.MatchLabels != nil {
		return cluster.Spec.LabelConfig.MatchLabels
	}

	return map[string]string{
		FDBClusterLabel: cluster.Name,
	}
}

// GetUseExplicitListenAddress returns the UseExplicitListenAddress or if unset the default true
func (cluster *FoundationDBCluster) GetUseExplicitListenAddress() bool {
	return pointer.BoolDeref(cluster.Spec.UseExplicitListenAddress, true)
}

// GetMinimumUptimeSecondsForBounce returns the MinimumUptimeSecondsForBounce if set otherwise 600
func (cluster *FoundationDBCluster) GetMinimumUptimeSecondsForBounce() int {
	if cluster.Spec.MinimumUptimeSecondsForBounce == 0 {
		return 600
	}

	return cluster.Spec.MinimumUptimeSecondsForBounce
}

// GetEnableAutomaticReplacements returns cluster.Spec.AutomationOptions.Replacements.Enabled or if unset the default true
func (cluster *FoundationDBCluster) GetEnableAutomaticReplacements() bool {
	return pointer.BoolDeref(cluster.Spec.AutomationOptions.Replacements.Enabled, true)
}

// GetFailureDetectionTimeSeconds returns cluster.Spec.AutomationOptions.Replacements.FailureDetectionTimeSeconds or if unset the default 7200
func (cluster *FoundationDBCluster) GetFailureDetectionTimeSeconds() int {
	return pointer.IntDeref(cluster.Spec.AutomationOptions.Replacements.FailureDetectionTimeSeconds, 7200)
}

// GetTaintReplacementTimeSeconds returns cluster.Spec.AutomationOptions.Replacements.TaintReplacementTimeSeconds or if unset the default 1800
func (cluster *FoundationDBCluster) GetTaintReplacementTimeSeconds() int {
	return pointer.IntDeref(cluster.Spec.AutomationOptions.Replacements.TaintReplacementTimeSeconds, 1800)
}

// GetSidecarContainerEnableLivenessProbe returns cluster.Spec.SidecarContainer.EnableLivenessProbe or if unset the default true
func (cluster *FoundationDBCluster) GetSidecarContainerEnableLivenessProbe() bool {
	return pointer.BoolDeref(cluster.Spec.SidecarContainer.EnableLivenessProbe, true)
}

// GetSidecarContainerEnableReadinessProbe returns cluster.Spec.SidecarContainer.EnableReadinessProbe or if unset the default false
func (cluster *FoundationDBCluster) GetSidecarContainerEnableReadinessProbe() bool {
	return pointer.BoolDeref(cluster.Spec.SidecarContainer.EnableReadinessProbe, false)
}

// GetUseUnifiedImage returns cluster.Spec.UseUnifiedImage or if unset the default false
func (cluster *FoundationDBCluster) GetUseUnifiedImage() bool {
	return pointer.BoolDeref(cluster.Spec.UseUnifiedImage, false)
}

// GetIgnoreTerminatingPodsSeconds returns the value of IgnoreTerminatingPodsSeconds or defaults to 10 minutes.
func (cluster *FoundationDBCluster) GetIgnoreTerminatingPodsSeconds() int {
	return pointer.IntDeref(cluster.Spec.AutomationOptions.IgnoreTerminatingPodsSeconds, int((10 * time.Minute).Seconds()))
}

// GetProcessGroupsToRemove will returns the list of Process Group IDs that must be added to the ProcessGroupsToRemove
// it will filter out all Process Group IDs that are already marked for removal to make sure those are clean up. If a
// provided process group ID doesn't exit it will be ignored.
func (cluster *FoundationDBCluster) GetProcessGroupsToRemove(processGroupIDs []ProcessGroupID) []ProcessGroupID {
	currentProcessGroupsToRemove := map[ProcessGroupID]None{}

	for _, id := range cluster.Spec.ProcessGroupsToRemove {
		currentProcessGroupsToRemove[id] = None{}
	}

	for _, id := range processGroupIDs {
		currentProcessGroupsToRemove[id] = None{}
	}

	filteredProcessGroupsToRemove := make([]ProcessGroupID, 0, len(currentProcessGroupsToRemove))
	for _, processGroup := range cluster.Status.ProcessGroups {
		if _, ok := currentProcessGroupsToRemove[processGroup.ProcessGroupID]; !ok {
			continue
		}

		if processGroup.IsMarkedForRemoval() {
			continue
		}

		filteredProcessGroupsToRemove = append(filteredProcessGroupsToRemove, processGroup.ProcessGroupID)
	}

	return filteredProcessGroupsToRemove
}

// GetProcessGroupsToRemoveWithoutExclusion will returns the list of Process Group IDs that must be added to the ProcessGroupsToRemove
// it will filter out all Process Group IDs that are already marked for removal and are marked as excluded to make sure those are clean up.
// If a provided process group ID doesn't exit it will be ignored.
func (cluster *FoundationDBCluster) GetProcessGroupsToRemoveWithoutExclusion(processGroupIDs []ProcessGroupID) []ProcessGroupID {
	currentProcessGroupsToRemove := map[ProcessGroupID]None{}

	for _, id := range cluster.Spec.ProcessGroupsToRemoveWithoutExclusion {
		currentProcessGroupsToRemove[id] = None{}
	}

	for _, id := range processGroupIDs {
		currentProcessGroupsToRemove[id] = None{}
	}

	filteredProcessGroupsToRemove := make([]ProcessGroupID, 0, len(currentProcessGroupsToRemove))
	for _, processGroup := range cluster.Status.ProcessGroups {
		if _, ok := currentProcessGroupsToRemove[processGroup.ProcessGroupID]; !ok {
			continue
		}

		if processGroup.IsMarkedForRemoval() && !processGroup.ExclusionTimestamp.IsZero() {
			continue
		}

		filteredProcessGroupsToRemove = append(filteredProcessGroupsToRemove, processGroup.ProcessGroupID)
	}

	return filteredProcessGroupsToRemove
}

// AddProcessGroupsToRemovalList adds the provided process group IDs to the remove list.
// If a process group ID is already present on that list it won't be added a second time.
// Deprecated: Use GetProcessGroupsToRemove instead and set the cluster.Spec.ProcessGroupsToRemove value to the return value.
func (cluster *FoundationDBCluster) AddProcessGroupsToRemovalList(processGroupIDs []ProcessGroupID) {
	removals := map[ProcessGroupID]None{}

	for _, id := range cluster.Spec.ProcessGroupsToRemove {
		removals[id] = None{}
	}

	for _, processGroupID := range processGroupIDs {
		if _, ok := removals[processGroupID]; ok {
			continue
		}

		cluster.Spec.ProcessGroupsToRemove = append(cluster.Spec.ProcessGroupsToRemove, processGroupID)
	}
}

// AddProcessGroupsToNoScheduleList adds the provided process group IDs to the no-schedule list.
// If a process group ID is already present on that list it won't be added a second time.
func (cluster *FoundationDBCluster) AddProcessGroupsToNoScheduleList(processGroupIDs []ProcessGroupID) {
	noScheduleProcesses := map[ProcessGroupID]None{}

	for _, id := range cluster.Spec.Buggify.NoSchedule {
		noScheduleProcesses[id] = None{}
	}

	for _, processGroupID := range processGroupIDs {
		if _, ok := noScheduleProcesses[processGroupID]; ok {
			continue
		}

		cluster.Spec.Buggify.NoSchedule = append(cluster.Spec.Buggify.NoSchedule, processGroupID)
	}
}

// RemoveProcessGroupsFromNoScheduleList removes the provided process group IDs from the no-schedule list.
func (cluster *FoundationDBCluster) RemoveProcessGroupsFromNoScheduleList(processGroupIDs []ProcessGroupID) {
	processGroupIDsToRemove := make(map[ProcessGroupID]None)
	for _, processGroupID := range processGroupIDs {
		processGroupIDsToRemove[processGroupID] = None{}
	}

	idx := 0
	for _, processGroupID := range cluster.Spec.Buggify.NoSchedule {
		if _, ok := processGroupIDsToRemove[processGroupID]; ok {
			continue
		}
		cluster.Spec.Buggify.NoSchedule[idx] = processGroupID
		idx++
	}

	cluster.Spec.Buggify.NoSchedule = cluster.Spec.Buggify.NoSchedule[:idx]
}

// AddProcessGroupsToCrashLoopList adds the provided process group IDs to the crash-loop list.
// If a process group ID is already present on that list or all the processes are set into crash-loop
// it won't be added a second time.
func (cluster *FoundationDBCluster) AddProcessGroupsToCrashLoopList(processGroupIDs []ProcessGroupID) {
	crashLoop, _ := cluster.GetCrashLoopProcessGroups()

	for _, processGroupID := range processGroupIDs {
		if _, ok := crashLoop[processGroupID]; ok {
			continue
		}

		cluster.Spec.Buggify.CrashLoop = append(cluster.Spec.Buggify.CrashLoop, processGroupID)
	}
}

// AddProcessGroupsToCrashLoopContainerList adds the provided process group IDs to the crash-loop list.
// If a process group ID is already present on that list it won't be added a second time.
func (cluster *FoundationDBCluster) AddProcessGroupsToCrashLoopContainerList(processGroupIDs []ProcessGroupID, containerName string) {
	crashLoopProcessIDs := cluster.GetCrashLoopContainerProcessGroups()[containerName]

	if len(crashLoopProcessIDs) == 0 {
		containerObj := CrashLoopContainerObject{
			ContainerName: containerName,
			Targets:       processGroupIDs,
		}
		cluster.Spec.Buggify.CrashLoopContainers = append(cluster.Spec.Buggify.CrashLoopContainers, containerObj)
		return
	}

	containerIdx := 0
	for _, crashLoopContainerObj := range cluster.Spec.Buggify.CrashLoopContainers {
		if containerName != crashLoopContainerObj.ContainerName {
			containerIdx++
			continue
		}
		for _, processGroupID := range processGroupIDs {
			if _, ok := crashLoopProcessIDs[processGroupID]; ok {
				continue
			}
			crashLoopContainerObj.Targets = append(crashLoopContainerObj.Targets, processGroupID)
		}
		cluster.Spec.Buggify.CrashLoopContainers[containerIdx] = crashLoopContainerObj
		return
	}
}

// RemoveProcessGroupsFromCrashLoopList removes the provided process group IDs from the crash-loop list.
func (cluster *FoundationDBCluster) RemoveProcessGroupsFromCrashLoopList(processGroupIDs []ProcessGroupID) {
	processGroupIDsToRemove := make(map[ProcessGroupID]None)
	for _, processGroupID := range processGroupIDs {
		processGroupIDsToRemove[processGroupID] = None{}
	}

	idx := 0
	for _, processGroupID := range cluster.Spec.Buggify.CrashLoop {
		if _, ok := processGroupIDsToRemove[processGroupID]; ok {
			continue
		}
		cluster.Spec.Buggify.CrashLoop[idx] = processGroupID
		idx++
	}
	cluster.Spec.Buggify.CrashLoop = cluster.Spec.Buggify.CrashLoop[:idx]
}

// RemoveProcessGroupsFromCrashLoopContainerList removes the provided process group IDs from the crash-loop container list.
func (cluster *FoundationDBCluster) RemoveProcessGroupsFromCrashLoopContainerList(processGroupIDs []ProcessGroupID, containerName string) {
	processGroupIDsToRemove := make(map[ProcessGroupID]None)
	for _, processGroupID := range processGroupIDs {
		processGroupIDsToRemove[processGroupID] = None{}
	}

	crashLoopIdx := 0
	for _, crashLoopContainerObj := range cluster.Spec.Buggify.CrashLoopContainers {
		if containerName != crashLoopContainerObj.ContainerName {
			crashLoopIdx++
			continue
		}
		newTargets := make([]ProcessGroupID, 0)
		for _, processGroupID := range crashLoopContainerObj.Targets {
			if _, ok := processGroupIDsToRemove[processGroupID]; ok {
				continue
			}
			newTargets = append(newTargets, processGroupID)
		}
		crashLoopContainerObj.Targets = newTargets
		cluster.Spec.Buggify.CrashLoopContainers[crashLoopIdx] = crashLoopContainerObj
		return
	}
}

// AddProcessGroupsToRemovalWithoutExclusionList adds the provided process group IDs to the remove without exclusion list.
// If a process group ID is already present on that list it won't be added a second time.
// Deprecated: Use GetProcessGroupsToRemoveWithoutExclusion instead and set the cluster.Spec.ProcessGroupsToRemoveWithoutExclusion value to the return value.
func (cluster *FoundationDBCluster) AddProcessGroupsToRemovalWithoutExclusionList(processGroupIDs []ProcessGroupID) {
	removals := map[ProcessGroupID]None{}

	for _, id := range cluster.Spec.ProcessGroupsToRemoveWithoutExclusion {
		removals[id] = None{}
	}

	for _, processGroupID := range processGroupIDs {
		if _, ok := removals[processGroupID]; ok {
			continue
		}

		cluster.Spec.ProcessGroupsToRemoveWithoutExclusion = append(cluster.Spec.ProcessGroupsToRemoveWithoutExclusion, processGroupID)
	}
}

// GetRunningVersion returns the running version of the cluster defined in the cluster status or if not defined the version
// defined in the cluster spec.
func (cluster *FoundationDBCluster) GetRunningVersion() string {
	// We have to use the running version here otherwise if the operator gets killed during an upgrade it will try to apply
	// the grv and commit proxies.
	versionString := cluster.Status.RunningVersion
	if versionString == "" {
		return cluster.Spec.Version
	}

	return versionString
}

// GetCrashLoopProcessGroups returns the process group IDs that are marked for crash looping. The second return value indicates
// if all process group IDs in a cluster should be crash looping.
func (cluster *FoundationDBCluster) GetCrashLoopProcessGroups() (map[ProcessGroupID]None, bool) {
	crashLoopPods := make(map[ProcessGroupID]None, len(cluster.Spec.Buggify.CrashLoop))
	crashLoopAll := false
	for _, processGroupID := range cluster.Spec.Buggify.CrashLoop {
		if processGroupID == "*" {
			crashLoopAll = true
		}
		crashLoopPods[processGroupID] = None{}
	}

	return crashLoopPods, crashLoopAll
}

// GetCrashLoopContainerProcessGroups returns the process group IDs in containers that are marked for crash looping.
// Returns map[ContainerName](map[ProcessGroupID]None).
func (cluster *FoundationDBCluster) GetCrashLoopContainerProcessGroups() map[string]map[ProcessGroupID]None {
	crashLoopTargets := make(map[string]map[ProcessGroupID]None)
	for _, target := range cluster.Spec.Buggify.CrashLoopContainers {
		if _, ok := crashLoopTargets[target.ContainerName]; !ok {
			crashLoopTargets[target.ContainerName] = make(map[ProcessGroupID]None)
		}

		for _, processID := range target.Targets {
			crashLoopTargets[target.ContainerName][processID] = None{}
		}
	}
	return crashLoopTargets
}

// Validate checks if all settings in the cluster are valid, if not and error will be returned. If multiple issues are
// found all of them will be returned in a single error.
func (cluster *FoundationDBCluster) Validate() error {
	var validations []string

	// Check if the provided storage engine is valid for the defined FDB version.
	version, err := ParseFdbVersion(cluster.Spec.Version)
	if err != nil {
		return err
	}

	if !version.IsStorageEngineSupported(cluster.Spec.DatabaseConfiguration.StorageEngine) {
		validations = append(validations, fmt.Sprintf("storage engine %s is not supported on version %s", cluster.Spec.DatabaseConfiguration.StorageEngine, cluster.Spec.Version))
	}

	// Check if all coordinator processes are stateful
	for _, selection := range cluster.Spec.CoordinatorSelection {
		if !selection.ProcessClass.IsStateful() {
			validations = append(validations, fmt.Sprintf("%s is not a valid process class for coordinators", selection.ProcessClass))
		}
	}

	if len(validations) == 0 {
		return nil
	}

	return fmt.Errorf(strings.Join(validations, ", "))
}

// IsTaintFeatureDisabled return true if operator is configured to not replace Pods tainted Nodes OR
// if operator's TaintReplacementOptions is not set.
func (cluster *FoundationDBCluster) IsTaintFeatureDisabled() bool {
	return len(cluster.Spec.AutomationOptions.Replacements.TaintReplacementOptions) == 0
}

<<<<<<< HEAD
// GetMaxZonesWithUnavailablePods returns the maximum number of zones that can have unavailable pods.
func (cluster *FoundationDBCluster) GetMaxZonesWithUnavailablePods() int {
	return pointer.IntDeref(cluster.Spec.MaxZonesWithUnavailablePods, math.MaxInt)
=======
// CacheDatabaseStatusForReconciliation returns if the sub-reconcilers should use a cached machine-readable status. If
// enabled the machine-readable status will be fetched only once per reconciliation loop and not multiple times. If the
// value is unset the provided default value will be returned.
func (cluster *FoundationDBCluster) CacheDatabaseStatusForReconciliation(defaultValue bool) bool {
	return pointer.BoolDeref(cluster.Spec.AutomationOptions.CacheDatabaseStatusForReconciliation, defaultValue)
>>>>>>> 230ba5e8
}<|MERGE_RESOLUTION|>--- conflicted
+++ resolved
@@ -2603,15 +2603,13 @@
 	return len(cluster.Spec.AutomationOptions.Replacements.TaintReplacementOptions) == 0
 }
 
-<<<<<<< HEAD
 // GetMaxZonesWithUnavailablePods returns the maximum number of zones that can have unavailable pods.
 func (cluster *FoundationDBCluster) GetMaxZonesWithUnavailablePods() int {
 	return pointer.IntDeref(cluster.Spec.MaxZonesWithUnavailablePods, math.MaxInt)
-=======
+	
 // CacheDatabaseStatusForReconciliation returns if the sub-reconcilers should use a cached machine-readable status. If
 // enabled the machine-readable status will be fetched only once per reconciliation loop and not multiple times. If the
 // value is unset the provided default value will be returned.
 func (cluster *FoundationDBCluster) CacheDatabaseStatusForReconciliation(defaultValue bool) bool {
 	return pointer.BoolDeref(cluster.Spec.AutomationOptions.CacheDatabaseStatusForReconciliation, defaultValue)
->>>>>>> 230ba5e8
 }