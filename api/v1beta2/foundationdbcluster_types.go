/*
Copyright 2020-2022 FoundationDB project authors.

Licensed under the Apache License, Version 2.0 (the "License");
you may not use this file except in compliance with the License.
You may obtain a copy of the License at

	http://www.apache.org/licenses/LICENSE-2.0

Unless required by applicable law or agreed to in writing, software
distributed under the License is distributed on an "AS IS" BASIS,
WITHOUT WARRANTIES OR CONDITIONS OF ANY KIND, either express or implied.
See the License for the specific language governing permissions and
limitations under the License.
*/

package v1beta2

import (
	"fmt"
	"math"
	"math/rand"
	"regexp"
	"strings"
	"time"

	"github.com/go-logr/logr"
	corev1 "k8s.io/api/core/v1"
	"k8s.io/apimachinery/pkg/api/equality"
	metav1 "k8s.io/apimachinery/pkg/apis/meta/v1"
	"k8s.io/utils/pointer"
)

// +kubebuilder:object:root=true
// +kubebuilder:resource:shortName=fdb
// +kubebuilder:subresource:status
// +kubebuilder:printcolumn:name="Generation",type="integer",JSONPath=".metadata.generation",description="Latest generation of the spec",priority=0
// +kubebuilder:printcolumn:name="Reconciled",type="integer",JSONPath=".status.generations.reconciled",description="Last reconciled generation of the spec",priority=0
// +kubebuilder:printcolumn:name="Available",type="boolean",JSONPath=".status.health.available",description="Database available",priority=0
// +kubebuilder:printcolumn:name="FullReplication",type="boolean",JSONPath=".status.health.fullReplication",description="Database fully replicated",priority=0
// +kubebuilder:printcolumn:name="ReconciledProcessGroups",type="integer",JSONPath=".status.reconciledProcessGroups",description="Number of reconciled process groups",priority=1
// +kubebuilder:printcolumn:name="DesiredProcessGroups",type="integer",JSONPath=".status.desiredProcessGroups",description="Desired number of process groups",priority=1
// +kubebuilder:printcolumn:name="Version",type="string",JSONPath=".status.runningVersion",description="Running version",priority=0
// +kubebuilder:printcolumn:name="Age",type="date",JSONPath=".metadata.creationTimestamp"
// +kubebuilder:storageversion

// FoundationDBCluster is the Schema for the foundationdbclusters API
type FoundationDBCluster struct {
	metav1.TypeMeta   `json:",inline"`
	metav1.ObjectMeta `json:"metadata,omitempty"`

	Spec   FoundationDBClusterSpec   `json:"spec,omitempty"`
	Status FoundationDBClusterStatus `json:"status,omitempty"`
}

//+kubebuilder:object:root=true

// FoundationDBClusterList contains a list of FoundationDBCluster objects
type FoundationDBClusterList struct {
	metav1.TypeMeta `json:",inline"`
	metav1.ListMeta `json:"metadata,omitempty"`
	Items           []FoundationDBCluster `json:"items"`
}

var conditionsThatNeedReplacement = []ProcessGroupConditionType{MissingProcesses, PodFailing, MissingPod, MissingPVC, MissingService, PodPending}

func init() {
	SchemeBuilder.Register(&FoundationDBCluster{}, &FoundationDBClusterList{})
}

// FoundationDBClusterSpec defines the desired state of a cluster.
type FoundationDBClusterSpec struct {
	// Version defines the version of FoundationDB the cluster should run.
	// +kubebuilder:validation:Pattern:=(\d+)\.(\d+)\.(\d+)
	Version string `json:"version"`

	// DatabaseConfiguration defines the database configuration.
	DatabaseConfiguration DatabaseConfiguration `json:"databaseConfiguration,omitempty"`

	// Processes defines process-level settings.
	Processes map[ProcessClass]ProcessSettings `json:"processes,omitempty"`

	// ProcessCounts defines the number of processes to configure for each
	// process class. You can generally omit this, to allow the operator to
	// infer the process counts based on the database configuration.
	ProcessCounts ProcessCounts `json:"processCounts,omitempty"`

	// SeedConnectionString provides a connection string for the initial
	// reconciliation.
	//
	// After the initial reconciliation, this will not be used.
	SeedConnectionString string `json:"seedConnectionString,omitempty"`

	// PartialConnectionString provides a way to specify part of the
	// connection string (e.g. the database name and coordinator generation)
	// without specifying the entire string. This does not allow for setting
	// the coordinator IPs. If `SeedConnectionString` is set,
	// `PartialConnectionString` will have no effect. They cannot be used
	// together.
	PartialConnectionString ConnectionString `json:"partialConnectionString,omitempty"`

	// FaultDomain defines the rules for what fault domain to replicate across.
	FaultDomain FoundationDBClusterFaultDomain `json:"faultDomain,omitempty"`

	// ProcessGroupsToRemove defines the process groups that we should remove from the
	// cluster. This list contains the process group IDs.
	// +kubebuilder:validation:MinItems=0
	// +kubebuilder:validation:MaxItems=500
	ProcessGroupsToRemove []string `json:"processGroupsToRemove,omitempty"`

	// ProcessGroupsToRemoveWithoutExclusion defines the process groups that we should
	// remove from the cluster without excluding them. This list contains the
	// process group IDs.
	//
	// This should be used for cases where a pod does not have an IP address and
	// you want to remove it and destroy its volume without confirming the data
	// is fully replicated.
	// +kubebuilder:validation:MinItems=0
	// +kubebuilder:validation:MaxItems=500
	ProcessGroupsToRemoveWithoutExclusion []string `json:"processGroupsToRemoveWithoutExclusion,omitempty"`

	// ConfigMap allows customizing the config map the operator creates.
	ConfigMap *corev1.ConfigMap `json:"configMap,omitempty"`

	// MainContainer defines customization for the foundationdb container.
	MainContainer ContainerOverrides `json:"mainContainer,omitempty"`

	// SidecarContainer defines customization for the
	// foundationdb-kubernetes-sidecar container.
	SidecarContainer ContainerOverrides `json:"sidecarContainer,omitempty"`

	// TrustedCAs defines a list of root CAs the cluster should trust, in PEM
	// format.
	TrustedCAs []string `json:"trustedCAs,omitempty"`

	// SidecarVariables defines Custom variables that the sidecar should make
	// available for substitution in the monitor conf file.
	SidecarVariables []string `json:"sidecarVariables,omitempty"`

	// LogGroup defines the log group to use for the trace logs for the cluster.
	LogGroup string `json:"logGroup,omitempty"`

	// DataCenter defines the data center where these processes are running.
	DataCenter string `json:"dataCenter,omitempty"`

	// DataHall defines the data hall where these processes are running.
	DataHall string `json:"dataHall,omitempty"`

	// AutomationOptions defines customization for enabling or disabling certain
	// operations in the operator.
	AutomationOptions FoundationDBClusterAutomationOptions `json:"automationOptions,omitempty"`

	// ProcessGroupIDPrefix defines a prefix to append to the process group IDs in the
	// locality fields.
	//
	// This must be a valid Kubernetes label value. See
	// https://kubernetes.io/docs/concepts/overview/working-with-objects/labels/#syntax-and-character-set
	// for more details on that.
	// +kubebuilder:validation:MaxLength=43
	ProcessGroupIDPrefix string `json:"processGroupIDPrefix,omitempty"`

	// LockOptions allows customizing how we manage locks for global operations.
	LockOptions LockOptions `json:"lockOptions,omitempty"`

	// Routing defines the configuration for routing to our pods.
	Routing RoutingConfig `json:"routing,omitempty"`

	// IgnoreUpgradabilityChecks determines whether we should skip the check for
	// client compatibility when performing an upgrade.
	IgnoreUpgradabilityChecks bool `json:"ignoreUpgradabilityChecks,omitempty"`

	// Buggify defines settings for injecting faults into a cluster for testing.
	Buggify BuggifyConfig `json:"buggify,omitempty"`

	// StorageServersPerPod defines how many Storage Servers should run in
	// a single process group (Pod). This number defines the number of processes running
	// in one Pod whereas the ProcessCounts defines the number of Pods created.
	// This means that you end up with ProcessCounts["storage"] * StorageServersPerPod
	// storage processes
	StorageServersPerPod int `json:"storageServersPerPod,omitempty"`

	// MinimumUptimeSecondsForBounce defines the minimum time, in seconds, that the
	// processes in the cluster must have been up for before the operator can
	// execute a bounce.
	// +kubebuilder:validation:Minimum=1
	// +kubebuilder:default:=600
	MinimumUptimeSecondsForBounce int `json:"minimumUptimeSecondsForBounce,omitempty"`

	// ReplaceInstancesWhenResourcesChange defines if an instance should be replaced
	// when the resource requirements are increased. This can be useful with the combination of
	// local storage.
	// +kubebuilder:default:=false
	ReplaceInstancesWhenResourcesChange *bool `json:"replaceInstancesWhenResourcesChange,omitempty"`

	// Skip defines if the cluster should be skipped for reconciliation. This can be useful for
	// investigating in issues or if the environment is unstable.
	// +kubebuilder:default:=false
	Skip bool `json:"skip,omitempty"`

	// CoordinatorSelection defines which process classes are eligible for coordinator selection.
	// If empty all stateful processes classes are equally eligible.
	// A higher priority means that a process class is preferred over another process class.
	// If the FoundationDB cluster is spans across multiple Kubernetes clusters or DCs the
	// CoordinatorSelection must match in all FoundationDB cluster resources otherwise
	// the coordinator selection process could conflict.
	CoordinatorSelection []CoordinatorSelectionSetting `json:"coordinatorSelection,omitempty"`

	// LabelConfig allows customizing labels used by the operator.
	LabelConfig LabelConfig `json:"labels,omitempty"`

	// UseExplicitListenAddress determines if we should add a listen address
	// that is separate from the public address.
	// Deprecated: This setting will be removed in the next major release.
	UseExplicitListenAddress *bool `json:"useExplicitListenAddress,omitempty"`

	// UseUnifiedImage determines if we should use the unified image rather than
	// separate images for the main container and the sidecar container.
	UseUnifiedImage *bool `json:"useUnifiedImage,omitempty"`

	// Localities are used to specify the location of processes which in turn is used to
	// determine fault and toleration domains.
	// +kubebuilder:validation:MinItems=3
	Localities []Locality `json:"localities,omitempty"`
}

// ImageType defines a single kind of images used in the cluster.
// +kubebuilder:validation:MaxLength=1024
type ImageType string

// FoundationDBClusterStatus defines the observed state of FoundationDBCluster
type FoundationDBClusterStatus struct {
	// DatabaseConfiguration provides the running configuration of the database.
	DatabaseConfiguration DatabaseConfiguration `json:"databaseConfiguration,omitempty"`

	// Generations provides information about the latest generation to be
	// reconciled, or to reach other stages at which reconciliation can halt.
	Generations ClusterGenerationStatus `json:"generations,omitempty"`

	// Health provides information about the health of the database.
	Health ClusterHealth `json:"health,omitempty"`

	// RequiredAddresses define that addresses that we need to enable for the
	// processes in the cluster.
	RequiredAddresses RequiredAddressSet `json:"requiredAddresses,omitempty"`

	// HasIncorrectConfigMap indicates whether the latest config map is out
	// of date with the cluster spec.
	HasIncorrectConfigMap bool `json:"hasIncorrectConfigMap,omitempty"`

	// HasIncorrectServiceConfig indicates whether the cluster has service
	// config that is out of date with the cluster spec.
	HasIncorrectServiceConfig bool `json:"hasIncorrectServiceConfig,omitempty"`

	// NeedsNewCoordinators indicates whether the cluster needs to recruit
	// new coordinators to fulfill its fault tolerance requirements.
	NeedsNewCoordinators bool `json:"needsNewCoordinators,omitempty"`

	// RunningVersion defines the version of FoundationDB that the cluster is
	// currently running.
	RunningVersion string `json:"runningVersion,omitempty"`

	// ConnectionString defines the contents of the cluster file.
	ConnectionString string `json:"connectionString,omitempty"`

	// Configured defines whether we have configured the database yet.
	Configured bool `json:"configured,omitempty"`

	// HasListenIPsForAllPods defines whether every pod has an environment
	// variable for its listen address.
	HasListenIPsForAllPods bool `json:"hasListenIPsForAllPods,omitempty"`

	// StorageServersPerDisk defines the storageServersPerPod observed in the cluster.
	// If there are more than one value in the slice the reconcile phase is not finished.
	StorageServersPerDisk []int `json:"storageServersPerDisk,omitempty"`

	// ImageTypes defines the kinds of images that are in use in the cluster.
	// If there is more than one value in the slice the reconcile phase is not
	// finished.
	// +kubebuilder:validation:MaxItems=10
	ImageTypes []ImageType `json:"imageTypes,omitempty"`

	// ProcessGroups contain information about a process group.
	// This information is used in multiple places to trigger the according action.
	ProcessGroups []*ProcessGroupStatus `json:"processGroups,omitempty"`

	// Locks contains information about the locking system.
	Locks LockSystemStatus `json:"locks,omitempty"`

	// MaintenenanceModeInfo contains information regarding process groups in maintenance mode
	MaintenanceModeInfo MaintenanceModeInfo `json:"maintenanceModeInfo,omitempty"`

	// DesiredProcessGroups reflects the number of expected running process groups.
	DesiredProcessGroups int `json:"desiredProcessGroups,omitempty"`

	// ReconciledProcessGroups reflects the number of process groups that have no condition and are not marked for removal.
	ReconciledProcessGroups int `json:"reconciledProcessGroups,omitempty"`
}

// MaintenanceModeInfo contains information regarding the zone and process groups that are put
// into maintenance mode by the operator
type MaintenanceModeInfo struct {
	// StartTimestamp provides the timestamp when this zone is put into maintenance mode
	StartTimestamp *metav1.Time `json:"startTimestamp,omitempty"`
	// ZoneID that is placed in maintenance mode
	ZoneID string `json:"zoneID,omitempty"`
	// ProcessGroups that are placed in maintenance mode
	ProcessGroups []string `json:"processGroups,omitempty"`
}

// LockSystemStatus provides a summary of the status of the locking system.
type LockSystemStatus struct {
	// DenyList contains a list of operator instances that are prevented
	// from taking locks.
	DenyList []string `json:"lockDenyList,omitempty"`
}

// ProcessGroupStatus represents the status of a ProcessGroup.
type ProcessGroupStatus struct {
	// ProcessGroupID represents the ID of the process group
	ProcessGroupID string `json:"processGroupID,omitempty"`
	// ProcessClass represents the class the process group has.
	ProcessClass ProcessClass `json:"processClass,omitempty"`
	// Addresses represents the list of addresses the process group has been known to have.
	Addresses []string `json:"addresses,omitempty"`
	// RemoveTimestamp if not empty defines when the process group was marked for removal.
	RemovalTimestamp *metav1.Time `json:"removalTimestamp,omitempty"`
	// ExcludedTimestamp defines when the process group has been fully excluded.
	// This is only used within the reconciliation process, and should not be considered authoritative.
	ExclusionTimestamp *metav1.Time `json:"exclusionTimestamp,omitempty"`
	// ExclusionSkipped determines if exclusion has been skipped for a process, which will allow the process group to be removed without exclusion.
	ExclusionSkipped bool `json:"exclusionSkipped,omitempty"`
	// ProcessGroupConditions represents a list of degraded conditions that the process group is in.
	ProcessGroupConditions []*ProcessGroupCondition `json:"processGroupConditions,omitempty"`
	// LocalityDataHall represents the locality data hall the process group has.
	LocalityDataHall string `json:"localityDataHall,omitempty"`
}

// GetExclusionString returns the exclusion string
func (processGroupStatus *ProcessGroupStatus) GetExclusionString() string {
	return fmt.Sprintf("locality_instance_id:%s", processGroupStatus.ProcessGroupID)
}

// IsExcluded returns if a process group is excluded
func (processGroupStatus *ProcessGroupStatus) IsExcluded() bool {
	return (processGroupStatus.ExclusionTimestamp != nil && !processGroupStatus.ExclusionTimestamp.IsZero()) || processGroupStatus.ExclusionSkipped
}

// SetExclude marks a process group as excluded
func (processGroupStatus *ProcessGroupStatus) SetExclude() {
	processGroupStatus.ExclusionTimestamp = &metav1.Time{Time: time.Now()}
}

// IsMarkedForRemoval returns if a process group is marked for removal
func (processGroupStatus *ProcessGroupStatus) IsMarkedForRemoval() bool {
	return processGroupStatus.RemovalTimestamp != nil && !processGroupStatus.RemovalTimestamp.IsZero()
}

// MarkForRemoval marks a process group for removal
func (processGroupStatus *ProcessGroupStatus) MarkForRemoval() {
	processGroupStatus.RemovalTimestamp = &metav1.Time{Time: time.Now()}
}

// NeedsReplacement checks if the ProcessGroupStatus has conditions so that it should be removed
func (processGroupStatus *ProcessGroupStatus) NeedsReplacement(failureTime int) (bool, int64) {
	var missingTime *int64
	for _, condition := range conditionsThatNeedReplacement {
		conditionTime := processGroupStatus.GetConditionTime(condition)
		if conditionTime != nil && (missingTime == nil || *missingTime > *conditionTime) {
			missingTime = conditionTime
		}
	}

	failureWindowStart := time.Now().Add(-1 * time.Duration(failureTime) * time.Second).Unix()
	if missingTime != nil && *missingTime < failureWindowStart && !processGroupStatus.IsMarkedForRemoval() {
		return true, *missingTime
	}

	return false, 0
}

// AddAddresses adds the new address to the ProcessGroupStatus and removes duplicates and old addresses
// if the process group is not marked as removal.
func (processGroupStatus *ProcessGroupStatus) AddAddresses(addresses []string, includeOldAddresses bool) {
	newAddresses := make([]string, 0, len(addresses))
	// Currently this only contains one address but might include in the future multiple addresses
	// e.g. for dual stack
	for _, addr := range addresses {
		// empty address in the address list that means the Pod has no IP address assigned
		if addr == "" {
			continue
		}

		newAddresses = append(newAddresses, addr)
	}

	// If the newAddresses contains at least one IP address use this list as the new addresses
	// and return
	if len(newAddresses) > 0 && !includeOldAddresses {
		processGroupStatus.Addresses = newAddresses
		return
	}

	if includeOldAddresses {
		processGroupStatus.Addresses = cleanAddressList(append(processGroupStatus.Addresses, newAddresses...))
		return
	}
}

// This method removes duplicates and empty strings from a list of addresses.
func cleanAddressList(addresses []string) []string {
	result := make([]string, 0, len(addresses))
	resultMap := make(map[string]bool)

	for _, value := range addresses {
		if value != "" && !resultMap[value] {
			result = append(result, value)
			resultMap[value] = true
		}
	}

	return result
}

// AllAddressesExcluded checks if the process group is excluded or if there are still addresses included in the remainingMap.
// This will return true if the process group skips exclusion or has no remaining addresses.
func (processGroupStatus *ProcessGroupStatus) AllAddressesExcluded(remainingMap map[string]bool) (bool, error) {
	if processGroupStatus.IsExcluded() {
		return true, nil
	}

	for _, address := range processGroupStatus.Addresses {
		isRemaining, isPresent := remainingMap[address]
		if !isPresent || isRemaining {
			return false, fmt.Errorf("process has missing address in exclusion results: %s", address)
		}
	}

	return true, nil
}

// NewProcessGroupStatus returns a new GroupStatus for the given processGroupID and processClass.
func NewProcessGroupStatus(processGroupID string, processClass ProcessClass, addresses []string) *ProcessGroupStatus {
	return &ProcessGroupStatus{
		ProcessGroupID: processGroupID,
		ProcessClass:   processClass,
		Addresses:      addresses,
		ProcessGroupConditions: []*ProcessGroupCondition{
			NewProcessGroupCondition(MissingProcesses),
			NewProcessGroupCondition(MissingPod),
			NewProcessGroupCondition(MissingPVC),
			// TODO(johscheuer): currently we never set this condition
			// NewProcessGroupCondition(MissingService),
		},
	}
}

// FindProcessGroupByID finds a process group status for a given processGroupID.
func FindProcessGroupByID(processGroups []*ProcessGroupStatus, processGroupID string) *ProcessGroupStatus {
	for _, processGroup := range processGroups {
		if processGroup.ProcessGroupID == processGroupID {
			return processGroup
		}
	}

	return nil
}

// ContainsProcessGroupID evaluates if the ProcessGroupStatus contains a given processGroupID.
func ContainsProcessGroupID(processGroups []*ProcessGroupStatus, processGroupID string) bool {
	return FindProcessGroupByID(processGroups, processGroupID) != nil
}

// MarkProcessGroupForRemoval sets the remove flag for the given process and ensures that the address is added.
func MarkProcessGroupForRemoval(processGroups []*ProcessGroupStatus, processGroupID string, processClass ProcessClass, address string) (bool, *ProcessGroupStatus) {
	for _, processGroup := range processGroups {
		if processGroup.ProcessGroupID != processGroupID {
			continue
		}

		hasAddress := false
		for _, addr := range processGroup.Addresses {
			if addr != address {
				continue
			}

			hasAddress = true
			break
		}

		if !hasAddress && address != "" {
			processGroup.Addresses = append(processGroup.Addresses, address)
		}

		processGroup.MarkForRemoval()
		return true, nil
	}

	var addresses []string
	if address == "" {
		addresses = nil
	} else {
		addresses = []string{address}
	}

	processGroup := NewProcessGroupStatus(processGroupID, processClass, addresses)
	processGroup.MarkForRemoval()

	return false, processGroup
}

// UpdateCondition will add or remove a condition in the ProcessGroupStatus.
// If the old ProcessGroupStatus already contains the condition, and the condition is being set,
// the condition is reused to contain the same timestamp.
func (processGroupStatus *ProcessGroupStatus) UpdateCondition(conditionType ProcessGroupConditionType, set bool, oldProcessGroups []*ProcessGroupStatus, processGroupID string) {
	if set {
		processGroupStatus.addCondition(oldProcessGroups, processGroupID, conditionType)
	} else {
		processGroupStatus.removeCondition(conditionType)
	}
}

// addCondition will add the condition to the ProcessGroupStatus.
// If the old ProcessGroupStatus already contains the condition the condition is reused to contain the same timestamp.
func (processGroupStatus *ProcessGroupStatus) addCondition(oldProcessGroups []*ProcessGroupStatus, processGroupID string, conditionType ProcessGroupConditionType) {
	var oldProcessGroupStatus *ProcessGroupStatus

	// Check if we got a ProcessGroupStatus for the processGroupID
	for _, oldGroupStatus := range oldProcessGroups {
		if oldGroupStatus.ProcessGroupID != processGroupID {
			continue
		}

		oldProcessGroupStatus = oldGroupStatus
		break
	}

	// Check if we got a condition for the condition type for the ProcessGroupStatus
	if oldProcessGroupStatus != nil {
		for _, condition := range oldProcessGroupStatus.ProcessGroupConditions {
			if condition.ProcessGroupConditionType == conditionType {
				// We found a condition with the above condition type
				processGroupStatus.ProcessGroupConditions = append(processGroupStatus.ProcessGroupConditions, condition)
				return
			}
		}
	}

	// Check if we already got this condition in the current ProcessGroupStatus
	for _, condition := range processGroupStatus.ProcessGroupConditions {
		if condition.ProcessGroupConditionType == conditionType {
			return
		}
	}

	// We didn't find any condition so we create a new one
	processGroupStatus.ProcessGroupConditions = append(processGroupStatus.ProcessGroupConditions, NewProcessGroupCondition(conditionType))
}

// removeCondition will remove a condition from the ProcessGroupStatus, if it is
// present.
func (processGroupStatus *ProcessGroupStatus) removeCondition(conditionType ProcessGroupConditionType) {
	conditions := make([]*ProcessGroupCondition, 0, len(processGroupStatus.ProcessGroupConditions))
	for _, condition := range processGroupStatus.ProcessGroupConditions {
		if condition.ProcessGroupConditionType != conditionType {
			conditions = append(conditions, condition)
		}
	}
	processGroupStatus.ProcessGroupConditions = conditions
}

// CreateProcessCountsFromProcessGroupStatus creates a ProcessCounts struct from the current ProcessGroupStatus.
func CreateProcessCountsFromProcessGroupStatus(processGroupStatus []*ProcessGroupStatus, includeRemovals bool) ProcessCounts {
	processCounts := ProcessCounts{}

	for _, groupStatus := range processGroupStatus {
		if !groupStatus.IsMarkedForRemoval() || includeRemovals {
			processCounts.IncreaseCount(groupStatus.ProcessClass, 1)
		}
	}

	return processCounts
}

// FilterByCondition returns a string slice of all ProcessGroupIDs that contains a condition with the given type.
func FilterByCondition(processGroupStatus []*ProcessGroupStatus, conditionType ProcessGroupConditionType, ignoreRemoved bool) []string {
	return FilterByConditions(processGroupStatus, map[ProcessGroupConditionType]bool{conditionType: true}, ignoreRemoved)
}

// FilterByConditions returns a string slice of all ProcessGroupIDs whose
// conditions match a set of rules.
//
// If a condition is mapped to true in the conditionRules map, only process
// groups with that condition will be returned. If a condition is mapped to
// false in the conditionRules map, only process groups without that condition
// will be returned.
func FilterByConditions(processGroupStatus []*ProcessGroupStatus, conditionRules map[ProcessGroupConditionType]bool, ignoreRemoved bool) []string {
	result := make([]string, 0, len(processGroupStatus))

	for _, groupStatus := range processGroupStatus {
		if ignoreRemoved && groupStatus.IsMarkedForRemoval() {
			continue
		}

		if groupStatus.MatchesConditions(conditionRules) {
			result = append(result, groupStatus.ProcessGroupID)
		}
	}

	return result
}

// MatchesConditions checks if the provided conditions are matching the current conditions of the process group.
//
// If a condition is mapped to true in the conditionRules map, this condition must be present in the process group.
// If a condition is mapped to false in the conditionRules map, the condition must be absent in the process group.
func (processGroupStatus *ProcessGroupStatus) MatchesConditions(conditionRules map[ProcessGroupConditionType]bool) bool {
	matchingConditions := make(map[ProcessGroupConditionType]bool, len(conditionRules))

	for conditionRule := range conditionRules {
		matchingConditions[conditionRule] = false
	}

	for _, condition := range processGroupStatus.ProcessGroupConditions {
		if _, hasRule := conditionRules[condition.ProcessGroupConditionType]; hasRule {
			matchingConditions[condition.ProcessGroupConditionType] = true
		}
	}

	return equality.Semantic.DeepEqual(matchingConditions, conditionRules)
}

// ProcessGroupsByProcessClass returns a slice of all Process Groups that contains a given process class.
func (clusterStatus FoundationDBClusterStatus) ProcessGroupsByProcessClass(processClass ProcessClass) []*ProcessGroupStatus {
	result := make([]*ProcessGroupStatus, 0)

	for _, groupStatus := range clusterStatus.ProcessGroups {
		if groupStatus.ProcessClass == processClass {
			result = append(result, groupStatus)
		}
	}

	return result
}

// GetConditionTime returns the timestamp when we detected a condition on a
// process group.
// If there is no matching condition this will return nil.
func (processGroupStatus *ProcessGroupStatus) GetConditionTime(conditionType ProcessGroupConditionType) *int64 {
	for _, condition := range processGroupStatus.ProcessGroupConditions {
		if condition.ProcessGroupConditionType == conditionType {
			return &condition.Timestamp
		}
	}

	return nil
}

// NewProcessGroupCondition creates a new ProcessGroupCondition of the given time with the current timestamp.
func NewProcessGroupCondition(conditionType ProcessGroupConditionType) *ProcessGroupCondition {
	return &ProcessGroupCondition{
		ProcessGroupConditionType: conditionType,
		Timestamp:                 time.Now().Unix(),
	}
}

// ProcessGroupCondition represents a degraded condition that a process group is in.
type ProcessGroupCondition struct {
	// Name of the condition
	ProcessGroupConditionType ProcessGroupConditionType `json:"type,omitempty"`
	// Timestamp when the Condition was observed
	Timestamp int64 `json:"timestamp,omitempty"`
}

// ProcessGroupConditionType represents a concrete ProcessGroupCondition.
type ProcessGroupConditionType string

const (
	// IncorrectPodSpec represents a process group that has an incorrect Pod spec.
	IncorrectPodSpec ProcessGroupConditionType = "IncorrectPodSpec"
	// IncorrectConfigMap represents a process group that has an incorrect ConfigMap.
	IncorrectConfigMap ProcessGroupConditionType = "IncorrectConfigMap"
	// IncorrectCommandLine represents a process group that has an incorrect commandline configuration.
	IncorrectCommandLine ProcessGroupConditionType = "IncorrectCommandLine"
	// PodFailing represents a process group which Pod keeps failing.
	PodFailing ProcessGroupConditionType = "PodFailing"
	// MissingPod represents a process group that doesn't have a Pod assigned.
	MissingPod ProcessGroupConditionType = "MissingPod"
	// MissingPVC represents a process group that doesn't have a PVC assigned.
	MissingPVC ProcessGroupConditionType = "MissingPVC"
	// MissingService represents a process group that doesn't have a Service assigned.
	MissingService ProcessGroupConditionType = "MissingService"
	// MissingProcesses represents a process group that misses a process.
	MissingProcesses ProcessGroupConditionType = "MissingProcesses"
	// ResourcesTerminating represents a process group whose resources are being
	// terminated.
	ResourcesTerminating ProcessGroupConditionType = "ResourcesTerminating"
	// SidecarUnreachable represents a process group where the sidecar is not reachable
	// because of networking or TLS issues.
	SidecarUnreachable ProcessGroupConditionType = "SidecarUnreachable"
	// PodPending represents a process group where the pod is in a pending state.
	PodPending ProcessGroupConditionType = "PodPending"
	// ReadyCondition is currently only used in the metrics.
	ReadyCondition ProcessGroupConditionType = "Ready"
)

// AllProcessGroupConditionTypes returns all ProcessGroupConditionType
func AllProcessGroupConditionTypes() []ProcessGroupConditionType {
	return []ProcessGroupConditionType{
		IncorrectPodSpec,
		IncorrectConfigMap,
		IncorrectCommandLine,
		PodFailing,
		MissingPod,
		MissingPVC,
		MissingService,
		MissingProcesses,
		SidecarUnreachable,
		PodPending,
		ReadyCondition,
	}
}

// GetProcessGroupConditionType returns the ProcessGroupConditionType for the matching string or an error
func GetProcessGroupConditionType(processGroupConditionType string) (ProcessGroupConditionType, error) {
	switch processGroupConditionType {
	case "IncorrectPodSpec":
		return IncorrectPodSpec, nil
	case "IncorrectConfigMap":
		return IncorrectConfigMap, nil
	case "IncorrectCommandLine":
		return IncorrectCommandLine, nil
	case "PodFailing":
		return PodFailing, nil
	case "MissingPod":
		return MissingPod, nil
	case "MissingPVC":
		return MissingPVC, nil
	case "MissingService":
		return MissingService, nil
	case "MissingProcesses":
		return MissingProcesses, nil
	case "SidecarUnreachable":
		return SidecarUnreachable, nil
	case "PodPending":
		return PodPending, nil
	}

	return "", fmt.Errorf("unknown process group condition type: %s", processGroupConditionType)
}

// ClusterGenerationStatus stores information on which generations have reached
// different stages in reconciliation for the cluster.
type ClusterGenerationStatus struct {
	// Reconciled provides the last generation that was fully reconciled.
	Reconciled int64 `json:"reconciled,omitempty"`

	// NeedsConfigurationChange provides the last generation that is pending
	// a change to configuration.
	NeedsConfigurationChange int64 `json:"needsConfigurationChange,omitempty"`

	// NeedsCoordinatorChange provides the last generation that is pending
	// a change to its coordinators.
	NeedsCoordinatorChange int64 `json:"needsCoordinatorChange,omitempty"`

	// NeedsBounce provides the last generation that is pending a bounce of
	// fdbserver.
	NeedsBounce int64 `json:"needsBounce,omitempty"`

	// NeedsPodDeletion provides the last generation that is pending pods being
	// deleted and recreated.
	NeedsPodDeletion int64 `json:"needsPodDeletion,omitempty"`

	// NeedsShrink provides the last generation that is pending pods being
	// excluded and removed.
	NeedsShrink int64 `json:"needsShrink,omitempty"`

	// NeedsGrow provides the last generation that is pending pods being
	// added.
	NeedsGrow int64 `json:"needsGrow,omitempty"`

	// NeedsMonitorConfUpdate provides the last generation that needs an update
	// through the fdbmonitor conf.
	NeedsMonitorConfUpdate int64 `json:"needsMonitorConfUpdate,omitempty"`

	// DatabaseUnavailable provides the last generation that could not
	// complete reconciliation due to the database being unavailable.
	DatabaseUnavailable int64 `json:"missingDatabaseStatus,omitempty"`

	// HasExtraListeners provides the last generation that could not
	// complete reconciliation because it has more listeners than it is supposed
	// to.
	HasExtraListeners int64 `json:"hasExtraListeners,omitempty"`

	// NeedsServiceUpdate provides the last generation that needs an update
	// to the service config.
	NeedsServiceUpdate int64 `json:"needsServiceUpdate,omitempty"`

	// HasPendingRemoval provides the last generation that has pods that have
	// been excluded but are pending being removed.
	//
	// A cluster in this state is considered reconciled, but we track this in
	// the status to allow users of the operator to track when the removal
	// is fully complete.
	HasPendingRemoval int64 `json:"hasPendingRemoval,omitempty"`

	// HasUnhealthyProcess provides the last generation that has at least one
	// process group with a negative condition.
	HasUnhealthyProcess int64 `json:"hasUnhealthyProcess,omitempty"`

	// NeedsLockConfigurationChanges provides the last generation that is
	// pending a change to the configuration of the locking system.
	NeedsLockConfigurationChanges int64 `json:"needsLockConfigurationChanges,omitempty"`
}

// ClusterHealth represents different views into health in the cluster status.
type ClusterHealth struct {
	// Available reports whether the database is accepting reads and writes.
	Available bool `json:"available,omitempty"`

	// Healthy reports whether the database is in a fully healthy state.
	Healthy bool `json:"healthy,omitempty"`

	// FullReplication reports whether all data are fully replicated according
	// to the current replication policy.
	FullReplication bool `json:"fullReplication,omitempty"`

	// DataMovementPriority reports the priority of the highest-priority data
	// movement in the cluster.
	DataMovementPriority int `json:"dataMovementPriority,omitempty"`
}

// FoundationDBClusterAutomationOptions provides flags for enabling or disabling
// operations that can be performed on a cluster.
type FoundationDBClusterAutomationOptions struct {
	// ConfigureDatabase defines whether the operator is allowed to reconfigure
	// the database.
	ConfigureDatabase *bool `json:"configureDatabase,omitempty"`

	// KillProcesses defines whether the operator is allowed to bounce fdbserver
	// processes.
	KillProcesses *bool `json:"killProcesses,omitempty"`

	// Replacements contains options for automatically replacing failed
	// processes.
	Replacements AutomaticReplacementOptions `json:"replacements,omitempty"`

	// IgnorePendingPodsDuration defines how long a Pod has to be in the Pending Phase before
	// ignore it during reconciliation. This prevents Pod that are stuck in Pending to block
	// further reconciliation.
	IgnorePendingPodsDuration time.Duration `json:"ignorePendingPodsDuration,omitempty"`

	// UseNonBlockingExcludes defines whether the operator is allowed to use non blocking exclude commands.
	// The default is false.
	UseNonBlockingExcludes *bool `json:"useNonBlockingExcludes,omitempty"`

	// UseLocalitiesForExclusion defines whether the exclusions are done using localities instead of IP addresses.
	// The default is false.
	UseLocalitiesForExclusion *bool `json:"useLocalitiesForExclusion,omitempty"`

	// IgnoreTerminatingPodsSeconds defines how long a Pod has to be in the Terminating Phase before
	// we ignore it during reconciliation. This prevents Pod that are stuck in Terminating to block
	// further reconciliation.
	IgnoreTerminatingPodsSeconds *int `json:"ignoreTerminatingPodsSeconds,omitempty"`

	// IgnoreMissingProcessesSeconds defines how long a process group has to be in the MissingProcess condition until
	// it will be ignored during reconciliation. This prevents that a process will block reconciliation.
	IgnoreMissingProcessesSeconds *int `json:"ignoreMissingProcessesSeconds,omitempty"`

	// FailedPodDurationSeconds defines the duration a Pod can stay in the deleted state (deletionTimestamp != 0) before
	// it gets marked as PodFailed. This is important in cases where a fdbserver process is still reporting but the
	// Pod resource is marked for deletion. This can happen when the kubelet or a node fails. Setting this condition
	// will ensure that the operator is replacing affected Pods.
	FailedPodDurationSeconds *int `json:"failedPodDurationSeconds,omitempty"`

	// MaxConcurrentReplacements defines how many process groups can be concurrently
	// replaced if they are misconfigured. If the value will be set to 0 this will block replacements
	// and these misconfigured Pods must be replaced manually or by another process. For each reconcile
	// loop the operator calculates the maximum number of possible replacements by taken this value as the
	// upper limit and removes all ongoing replacements that have not finished. Which means if the value is
	// set to 5 and we have 4 ongoing replacements (process groups marked with remove but not excluded) the
	// operator is allowed to replace on further process group.
	// +kubebuilder:validation:Minimum=0
	MaxConcurrentReplacements *int `json:"maxConcurrentReplacements,omitempty"`

	// DeletionMode defines the deletion mode for this cluster. This can be
	// PodUpdateModeNone, PodUpdateModeAll, PodUpdateModeZone or PodUpdateModeProcessGroup. The
	// DeletionMode defines how Pods are deleted in order to update them or
	// when they are removed.
	// +kubebuilder:validation:Optional
	// +kubebuilder:validation:Enum=All;Zone;ProcessGroup;None
	// +kubebuilder:default:=Zone
	DeletionMode PodUpdateMode `json:"deletionMode,omitempty"`

	// RemovalMode defines the removal mode for this cluster. This can be
	// PodUpdateModeNone, PodUpdateModeAll, PodUpdateModeZone or PodUpdateModeProcessGroup. The
	// RemovalMode defines how process groups are deleted in order when they
	// are marked for removal.
	// +kubebuilder:validation:Optional
	// +kubebuilder:validation:Enum=All;Zone;ProcessGroup;None
	// +kubebuilder:default:=Zone
	RemovalMode PodUpdateMode `json:"removalMode,omitempty"`

	// WaitBetweenRemovalsSeconds defines how long to wait between the last removal and the next removal. This is only an
	// upper limit if the process group and the according resources are deleted faster than the provided duration the
	// operator will move on with the next removal. The idea is to prevent a race condition were the operator deletes
	// a resource but the Kubernetes API is slower to trigger the actual deletion, and we are running into a situation
	// where the fault tolerance check still includes the already deleted processes.
	// Defaults to 60.
	WaitBetweenRemovalsSeconds *int `json:"waitBetweenRemovalsSeconds,omitempty"`

	// PodUpdateStrategy defines how Pod spec changes are rolled out either by replacing Pods or by deleting Pods.
	// The default for this is ReplaceTransactionSystem.
	// +kubebuilder:validation:Optional
	// +kubebuilder:validation:Enum=Replace;ReplaceTransactionSystem;Delete
	// +kubebuilder:default:=ReplaceTransactionSystem
	PodUpdateStrategy PodUpdateStrategy `json:"podUpdateStrategy,omitempty"`

	// UseManagementAPI defines if the operator should make use of the management API instead of
	// using fdbcli to interact with the FoundationDB cluster.
	UseManagementAPI *bool `json:"useManagementAPI,omitempty"`

	// MaintenanceModeOptions contains options for maintenance mode related settings.
	MaintenanceModeOptions MaintenanceModeOptions `json:"maintenanceModeOptions,omitempty"`
}

// MaintenanceModeOptions controls options for placing zones in maintenance mode.
type MaintenanceModeOptions struct {
	// UseMaintenanceModeChecker defines whether the operator is allowed to use maintenance mode before updating pods.
	// Default is false.
	UseMaintenanceModeChecker *bool `json:"UseMaintenanceModeChecker,omitempty"`

	// MaintenanceModeTimeSeconds provides the duration for the zone to be in maintenance. It will automatically be switched off after the time elapses.
	// Default is 600.
	MaintenanceModeTimeSeconds *int `json:"maintenanceModeTimeSeconds,omitempty"`
}

// AutomaticReplacementOptions controls options for automatically replacing
// failed processes.
type AutomaticReplacementOptions struct {
	// Enabled controls whether automatic replacements are enabled.
	// The default is false.
	Enabled *bool `json:"enabled,omitempty"`

	// FailureDetectionTimeSeconds controls how long a process must be
	// failed or missing before it is automatically replaced.
	// The default is 7200 seconds, or 2 hours.
	FailureDetectionTimeSeconds *int `json:"failureDetectionTimeSeconds,omitempty"`

	// MaxConcurrentReplacements controls how many automatic replacements are allowed to take part.
	// This will take the list of current replacements and then calculate the difference between
	// maxConcurrentReplacements and the size of the list. e.g. if currently 3 replacements are
	// queued (e.g. in the processGroupsToRemove list) and maxConcurrentReplacements is 5 the operator
	// is allowed to replace at most 2 process groups. Setting this to 0 will basically disable the automatic
	// replacements.
	// +kubebuilder:default:=1
	// +kubebuilder:validation:Minimum=0
	MaxConcurrentReplacements *int `json:"maxConcurrentReplacements,omitempty"`
}

// ProcessSettings defines process-level settings.
type ProcessSettings struct {
	// PodTemplate allows customizing the pod. If a container image with a tag is specified the operator
	// will throw an error and stop processing the cluster.
	PodTemplate *corev1.PodTemplateSpec `json:"podTemplate,omitempty"`

	// VolumeClaimTemplate allows customizing the persistent volume claim for the
	// pod.
	VolumeClaimTemplate *corev1.PersistentVolumeClaim `json:"volumeClaimTemplate,omitempty"`

	// CustomParameters defines additional parameters to pass to the fdbserver
	// process.
	CustomParameters FoundationDBCustomParameters `json:"customParameters,omitempty"`
}

// GetProcessSettings gets settings for a process.
func (cluster *FoundationDBCluster) GetProcessSettings(processClass ProcessClass) ProcessSettings {
	merged := ProcessSettings{}
	entries := make([]ProcessSettings, 0, 2)

	entry, present := cluster.Spec.Processes[processClass]
	if present {
		entries = append(entries, entry)
	}

	entries = append(entries, cluster.Spec.Processes[ProcessClassGeneral])
	for _, entry := range entries {
		if merged.PodTemplate == nil {
			merged.PodTemplate = entry.PodTemplate
		}
		if merged.VolumeClaimTemplate == nil {
			merged.VolumeClaimTemplate = entry.VolumeClaimTemplate
		}
		if merged.CustomParameters == nil {
			merged.CustomParameters = entry.CustomParameters
		}
	}

	return merged
}

// GetRoleCountsWithDefaults gets the role counts from the cluster spec and
// fills in default values for any role counts that are 0.
//
// The default Storage value will be 2F + 1, where F is the cluster's fault
// tolerance.
//
// The default Logs value will be 3.
//
// The default Proxies value will be 3.
//
// The default Resolvers value will be 1.
//
// The default RemoteLogs value will be equal to the Logs value when the
// UsableRegions is greater than 1. It will be equal to -1 when the
// UsableRegions is less than or equal to 1.
//
// The default LogRouters value will be equal to 3 times the Logs value when
// the UsableRegions is greater than 1. It will be equal to -1 when the
// UsableRegions is less than or equal to 1.
func (cluster *FoundationDBCluster) GetRoleCountsWithDefaults() RoleCounts {
	// We can ignore the error here since the version will be validated in an earlier step.
	version, _ := ParseFdbVersion(cluster.GetRunningVersion())
	return cluster.Spec.DatabaseConfiguration.GetRoleCountsWithDefaults(version, cluster.DesiredFaultTolerance())
}

// calculateProcessCount determines the process count from a given role count.
//
// alternatives provides a list of other process counts that can fulfill this
// role instead. If any of those process counts is positive, then this will
// return 0.
func (cluster *FoundationDBCluster) calculateProcessCountFromRole(count int, alternatives ...int) int {
	for _, value := range alternatives {
		if value > 0 {
			return 0
		}
	}
	if count < 0 {
		return 0
	}
	return count
}

// calculateProcessCount calculates the process count for a process class based
// on the counts for the roles it can fulfill.
//
// If addFaultTolerance is true, this will add the cluster's desired fault
// tolerance to the result.
//
// If the cluster is using multi-KC replication, this will divide the total
// count across the number of KCs in the data center.
func (cluster *FoundationDBCluster) calculateProcessCount(addFaultTolerance bool, counts ...int) int {
	var count = 0

	if cluster.Spec.FaultDomain.ZoneIndex < 0 {
		return -1
	}

	for _, possibleCount := range counts {
		if possibleCount > count {
			count = possibleCount
		}
	}
	if count > 0 {
		if addFaultTolerance {
			count += cluster.DesiredFaultTolerance()
		}
		if cluster.Spec.FaultDomain.Key == "foundationdb.org/kubernetes-cluster" {
			zoneCount := cluster.Spec.FaultDomain.ZoneCount
			if zoneCount < 1 {
				zoneCount = cluster.MinimumFaultDomains() + cluster.DesiredFaultTolerance()
			}
			overflow := count % zoneCount
			count = count / zoneCount
			if cluster.Spec.FaultDomain.ZoneIndex < overflow {
				count++
			}
		}
		return count
	}

	return -1
}

// GetProcessCountsWithDefaults gets the process counts from the cluster spec
// and fills in default values for any counts that are 0.
func (cluster *FoundationDBCluster) GetProcessCountsWithDefaults() (ProcessCounts, error) {
	roleCounts := cluster.GetRoleCountsWithDefaults()
	processCounts := cluster.Spec.ProcessCounts.DeepCopy()

	isSatellite := false
	isMain := false

	satelliteLogs := 0
	for _, region := range cluster.Spec.DatabaseConfiguration.Regions {
		for _, dataCenter := range region.DataCenters {
			if dataCenter.ID == cluster.Spec.DataCenter {
				if dataCenter.Satellite == 0 {
					isMain = true
				} else {
					isSatellite = true
					if region.SatelliteLogs > satelliteLogs {
						satelliteLogs = region.SatelliteLogs
					}
				}
			}
		}
	}

	if isSatellite && !isMain {
		if processCounts.Log == 0 {
			processCounts.Log = 1 + satelliteLogs
			return *processCounts, nil
		}
	}

	if processCounts.Storage == 0 {
		processCounts.Storage = cluster.calculateProcessCount(false,
			roleCounts.Storage)
	}
	if processCounts.Log == 0 {
		processCounts.Log = cluster.calculateProcessCount(true,
			cluster.calculateProcessCountFromRole(roleCounts.Logs+satelliteLogs, processCounts.Log),
			cluster.calculateProcessCountFromRole(roleCounts.RemoteLogs, processCounts.Log),
		)
	}
	if processCounts.Stateless == 0 {
		primaryStatelessCount := cluster.calculateProcessCountFromRole(1, processCounts.Master) +
			cluster.calculateProcessCountFromRole(1, processCounts.ClusterController) +
			cluster.calculateProcessCountFromRole(roleCounts.Resolvers, processCounts.Resolution)
		primaryStatelessCount += cluster.calculateProcessCountFromRole(1, processCounts.Ratekeeper) +
			cluster.calculateProcessCountFromRole(1, processCounts.DataDistributor)

		fdbVersion, err := ParseFdbVersion(cluster.GetRunningVersion())
		if err != nil {
			return *processCounts, err
		}

		if fdbVersion.HasSeparatedProxies() && cluster.Spec.DatabaseConfiguration.AreSeparatedProxiesConfigured() {
			primaryStatelessCount += cluster.calculateProcessCountFromRole(roleCounts.GrvProxies, processCounts.GrvProxy)
			primaryStatelessCount += cluster.calculateProcessCountFromRole(roleCounts.CommitProxies, processCounts.CommitProxy)
		} else {
			primaryStatelessCount += cluster.calculateProcessCountFromRole(roleCounts.Proxies, processCounts.Proxy)
		}

		processCounts.Stateless = cluster.calculateProcessCount(true,
			primaryStatelessCount,
			cluster.calculateProcessCountFromRole(roleCounts.LogRouters),
		)
	}

	return *processCounts, nil
}

// DesiredFaultTolerance returns the number of replicas we should be able to
// lose when the cluster is at full replication health.
func (cluster *FoundationDBCluster) DesiredFaultTolerance() int {
	return DesiredFaultTolerance(cluster.Spec.DatabaseConfiguration.RedundancyMode)
}

// MinimumFaultDomains returns the number of fault domains the cluster needs
// to function.
func (cluster *FoundationDBCluster) MinimumFaultDomains() int {
	return MinimumFaultDomains(cluster.Spec.DatabaseConfiguration.RedundancyMode)
}

// DesiredCoordinatorCount returns the number of coordinators to recruit for
// a cluster.
func (cluster *FoundationDBCluster) DesiredCoordinatorCount() int {
	if cluster.Spec.DatabaseConfiguration.RedundancyMode == RedundancyModeThreeDataHall {
		return 9
	}

	if cluster.Spec.DatabaseConfiguration.UsableRegions > 1 {
		return 9
	}

	return cluster.MinimumFaultDomains() + cluster.DesiredFaultTolerance()
}

// CheckReconciliation compares the spec and the status to determine if
// reconciliation is complete.
func (cluster *FoundationDBCluster) CheckReconciliation(log logr.Logger) (bool, error) {
	logger := log.WithValues("method", "CheckReconciliation", "namespace", cluster.Namespace, "cluster", cluster.Name)
	var reconciled = true
	if !cluster.Status.Configured {
		cluster.Status.Generations.NeedsConfigurationChange = cluster.ObjectMeta.Generation
		return false, nil
	}

	cluster.Status.Generations = ClusterGenerationStatus{Reconciled: cluster.Status.Generations.Reconciled}
	for _, processGroup := range cluster.Status.ProcessGroups {
		if !processGroup.IsMarkedForRemoval() {
			continue
		}

		if processGroup.GetConditionTime(ResourcesTerminating) != nil {
			logger.Info("Has process group pending to remove", "processGroupID", processGroup.ProcessGroupID, "state", "HasPendingRemoval")
			cluster.Status.Generations.HasPendingRemoval = cluster.ObjectMeta.Generation
		} else {
			logger.Info("Has process group with pending shrink", "processGroupID", processGroup.ProcessGroupID, "state", "NeedsShrink")
			cluster.Status.Generations.NeedsShrink = cluster.ObjectMeta.Generation
			reconciled = false
		}
	}

	desiredCounts, err := cluster.GetProcessCountsWithDefaults()
	if err != nil {
		return false, err
	}

	currentCounts := CreateProcessCountsFromProcessGroupStatus(cluster.Status.ProcessGroups, false)

	diff := desiredCounts.Diff(currentCounts)

	for _, delta := range diff {
		if delta > 0 {
			cluster.Status.Generations.NeedsGrow = cluster.ObjectMeta.Generation
			reconciled = false
		} else if delta < 0 {
			cluster.Status.Generations.NeedsShrink = cluster.ObjectMeta.Generation
			reconciled = false
		}
	}

	cluster.Status.DesiredProcessGroups = desiredCounts.Total()
	cluster.Status.ReconciledProcessGroups = 0

	for _, processGroup := range cluster.Status.ProcessGroups {
		if processGroup.IsMarkedForRemoval() {
			continue
		}

		if len(processGroup.ProcessGroupConditions) > 0 {
			conditions := make([]ProcessGroupConditionType, 0, len(processGroup.ProcessGroupConditions))
			for _, condition := range processGroup.ProcessGroupConditions {
				if condition.ProcessGroupConditionType == IncorrectCommandLine && cluster.Status.Generations.NeedsBounce == 0 {
					logger.Info("Pending restart of fdbserver processes", "state", "NeedsBounce")
					cluster.Status.Generations.NeedsBounce = cluster.ObjectMeta.Generation
				}
				conditions = append(conditions, condition.ProcessGroupConditionType)
			}

			logger.Info("Has unhealthy process group", "processGroupID", processGroup.ProcessGroupID, "state", "HasUnhealthyProcess", "conditions", conditions)
			cluster.Status.Generations.HasUnhealthyProcess = cluster.ObjectMeta.Generation
			reconciled = false
			continue
		}

		cluster.Status.ReconciledProcessGroups++
	}

	if cluster.Status.DesiredProcessGroups != cluster.Status.ReconciledProcessGroups {
		logger.Info("Not all process groups are reconciled", "desiredProcessGroups", cluster.Status.DesiredProcessGroups, "reconciledProcessGroups", cluster.Status.ReconciledProcessGroups)
	}

	if !cluster.Status.Health.Available {
		logger.Info("Database unavailable", "state", "DatabaseUnavailable")
		cluster.Status.Generations.DatabaseUnavailable = cluster.ObjectMeta.Generation
		reconciled = false
	}

	desiredConfiguration := cluster.DesiredDatabaseConfiguration()
	if !equality.Semantic.DeepEqual(cluster.Status.DatabaseConfiguration, desiredConfiguration) {
		logger.Info("Pending database configuration change", "state", "NeedsConfigurationChange", "current", cluster.Status.DatabaseConfiguration, "desired", desiredConfiguration)
		cluster.Status.Generations.NeedsConfigurationChange = cluster.ObjectMeta.Generation
		reconciled = false
	}

	if cluster.Status.HasIncorrectConfigMap {
		logger.Info("Pending ConfigMap (Monitor config) configuration change", "state", "NeedsMonitorConfUpdate")
		cluster.Status.Generations.NeedsMonitorConfUpdate = cluster.ObjectMeta.Generation
		reconciled = false
	}

	if cluster.Status.HasIncorrectServiceConfig {
		logger.Info("Pending Service configuration change", "state", "NeedsServiceUpdate")
		cluster.Status.Generations.NeedsServiceUpdate = cluster.ObjectMeta.Generation
		reconciled = false
	}

	if cluster.Status.NeedsNewCoordinators {
		logger.Info("Pending coordinator change", "state", "NeedsNewCoordinators")
		cluster.Status.Generations.NeedsCoordinatorChange = cluster.ObjectMeta.Generation
		reconciled = false
	}

	desiredAddressSet := RequiredAddressSet{}
	if cluster.Spec.MainContainer.EnableTLS {
		desiredAddressSet.TLS = true
	} else {
		desiredAddressSet.NonTLS = true
	}

	if cluster.Status.RequiredAddresses != desiredAddressSet {
		logger.Info("Pending TLS change", "state", "HasExtraListeners")
		cluster.Status.Generations.HasExtraListeners = cluster.ObjectMeta.Generation
		reconciled = false
	}

	lockDenyMap := make(map[string]bool, len(cluster.Spec.LockOptions.DenyList))
	for _, denyListEntry := range cluster.Spec.LockOptions.DenyList {
		lockDenyMap[denyListEntry.ID] = denyListEntry.Allow
	}

	for _, denyListID := range cluster.Status.Locks.DenyList {
		allow, present := lockDenyMap[denyListID]
		if !present {
			continue
		}
		if allow {
			logger.Info("Pending lock acquire for configuration changes", "state", "NeedsLockConfigurationChanges", "allowed", allow)
			cluster.Status.Generations.NeedsLockConfigurationChanges = cluster.ObjectMeta.Generation
			reconciled = false
		} else {
			delete(lockDenyMap, denyListID)
		}
	}

	for _, allow := range lockDenyMap {
		if !allow {
			logger.Info("Pending lock acquire for configuration changes", "state", "NeedsLockConfigurationChanges", "allowed", allow)
			cluster.Status.Generations.NeedsLockConfigurationChanges = cluster.ObjectMeta.Generation
			reconciled = false
			break
		}
	}

	if reconciled {
		cluster.Status.Generations.Reconciled = cluster.ObjectMeta.Generation
	} else if cluster.Status.Generations.Reconciled == cluster.ObjectMeta.Generation {
		cluster.Status.Generations.Reconciled = 0
	}

	return reconciled, nil
}

// GetStorageServersPerPod returns the StorageServer per Pod.
func (cluster *FoundationDBCluster) GetStorageServersPerPod() int {
	if cluster.Spec.StorageServersPerPod <= 1 {
		return 1
	}

	return cluster.Spec.StorageServersPerPod
}

// alphanum provides the characters that are used for the generation ID in the
// connection string.
var alphanum = "0123456789ABCDEFGHIJKLMNOPQRSTUVWXYZabcdefghijklmnopqrstuvwxyz"

// connectionStringPattern provides a regular expression for parsing the
// connection string.
var connectionStringPattern = regexp.MustCompile("(?m)^([^#][^:@]+):([^:@]+)@(.*)$")

// ConnectionString models the contents of a cluster file in a structured way
type ConnectionString struct {
	// DatabaseName provides an identifier for the database which persists
	// across coordinator changes.
	DatabaseName string `json:"databaseName,omitempty"`

	// GenerationID provides a unique ID for the current generation of
	// coordinators.
	GenerationID string `json:"generationID,omitempty"`

	// Coordinators provides the addresses of the current coordinators.
	Coordinators []string `json:"coordinators,omitempty"`
}

// ParseConnectionString parses a connection string from its string
// representation
func ParseConnectionString(str string) (ConnectionString, error) {
	components := connectionStringPattern.FindStringSubmatch(str)
	if components == nil {
		return ConnectionString{}, fmt.Errorf("invalid connection string %s", str)
	}

	coordinatorsStrings := strings.Split(components[3], ",")
	coordinators := make([]string, len(coordinatorsStrings))
	for idx, coordinatorsString := range coordinatorsStrings {
		coordinatorAddress, err := ParseProcessAddress(coordinatorsString)
		if err != nil {
			return ConnectionString{}, err
		}

		coordinators[idx] = coordinatorAddress.String()
	}

	return ConnectionString{
		components[1],
		components[2],
		coordinators,
	}, nil
}

// String formats a connection string as a string
func (str *ConnectionString) String() string {
	return fmt.Sprintf("%s:%s@%s", str.DatabaseName, str.GenerationID, strings.Join(str.Coordinators, ","))
}

// GenerateNewGenerationID builds a new generation ID
func (str *ConnectionString) GenerateNewGenerationID() error {
	id := strings.Builder{}
	for i := 0; i < 32; i++ {
		err := id.WriteByte(alphanum[rand.Intn(len(alphanum))])
		if err != nil {
			return err
		}
	}
	str.GenerationID = id.String()
	return nil
}

// GetFullAddress gets the full public address we should use for a process.
// This will include the IP address, the port, and any additional flags.
func (cluster *FoundationDBCluster) GetFullAddress(address string, processNumber int) ProcessAddress {
	addresses := cluster.GetFullAddressList(address, true, processNumber)
	if len(addresses) < 1 {
		return ProcessAddress{}
	}

	// First element will always be the primary
	return addresses[0]
}

// GetFullAddressList gets the full list of public addresses we should use for a
// process.
//
// This will include the IP address, the port, and any additional flags.
//
// If a process needs multiple addresses, this will include all of them,
// separated by commas. If you pass false for primaryOnly, this will return only
// the primary address.
func (cluster *FoundationDBCluster) GetFullAddressList(address string, primaryOnly bool, processNumber int) []ProcessAddress {
	return GetFullAddressList(
		address,
		primaryOnly,
		processNumber,
		cluster.Status.RequiredAddresses.TLS,
		cluster.Status.RequiredAddresses.NonTLS)
}

// HasCoordinators checks whether this connection string matches a set of
// coordinators.
func (str *ConnectionString) HasCoordinators(coordinators []ProcessAddress) bool {
	matchedCoordinators := make(map[string]bool, len(str.Coordinators))
	for _, address := range str.Coordinators {
		matchedCoordinators[address] = false
	}

	for _, pAddr := range coordinators {
		address := pAddr.String()
		_, matched := matchedCoordinators[address]
		if matched {
			matchedCoordinators[address] = true
		} else {
			return false
		}
	}

	for _, matched := range matchedCoordinators {
		if !matched {
			return false
		}
	}

	return true
}

// FoundationDBClusterFaultDomain describes the fault domain that a cluster is
// replicated across.
type FoundationDBClusterFaultDomain struct {
	// Key provides a topology key for the fault domain to replicate across.
	Key string `json:"key,omitempty"`

	// Value provides a harcoded value to use for the zoneid for the pods.
	Value string `json:"value,omitempty"`

	// ValueFrom provides a field selector to use as the source of the fault
	// domain.
	ValueFrom string `json:"valueFrom,omitempty"`

	// ZoneCount provides the number of fault domains in the data center where
	// these processes are running. This is only used in the
	// `kubernetes-cluster` fault domain strategy.
	ZoneCount int `json:"zoneCount,omitempty"`

	// ZoneIndex provides the index of this Kubernetes cluster in the list of
	// KCs in the data center. This is only used in the `kubernetes-cluster`
	// fault domain strategy.
	ZoneIndex int `json:"zoneIndex,omitempty"`
}

// ContainerOverrides provides options for customizing a container created by
// the operator.
type ContainerOverrides struct {
	// EnableLivenessProbe defines if the sidecar should have a livenessProbe.
	// This setting will be ignored on the main container.
	EnableLivenessProbe *bool `json:"enableLivenessProbe,omitempty"`

	// EnableReadinessProbe defines if the sidecar should have a readinessProbe.
	// This setting will be ignored on the main container.
	// Deprecated: Will be removed in the next major release.
	EnableReadinessProbe *bool `json:"enableReadinessProbe,omitempty"`

	// EnableTLS controls whether we should be listening on a TLS connection.
	EnableTLS bool `json:"enableTls,omitempty"`

	// PeerVerificationRules provides the rules for what client certificates
	// the process should accept.
	// +kubebuilder:validation:MaxLength=10000
	PeerVerificationRules string `json:"peerVerificationRules,omitempty"`

	// ImageConfigs allows customizing the image that we use for
	// a container.
	// +kubebuilder:validation:MaxItems=100
	ImageConfigs []ImageConfig `json:"imageConfigs,omitempty"`
}

// DesiredDatabaseConfiguration builds the database configuration for the
// cluster based on its spec.
func (cluster *FoundationDBCluster) DesiredDatabaseConfiguration() DatabaseConfiguration {
	configuration := cluster.Spec.DatabaseConfiguration.NormalizeConfigurationWithSeparatedProxies(cluster.GetRunningVersion(), cluster.Spec.DatabaseConfiguration.AreSeparatedProxiesConfigured())
	configuration.RoleCounts = cluster.GetRoleCountsWithDefaults()
	configuration.RoleCounts.Storage = 0

	version, _ := ParseFdbVersion(cluster.GetRunningVersion())
	if version.HasSeparatedProxies() && cluster.Spec.DatabaseConfiguration.AreSeparatedProxiesConfigured() {
		configuration.RoleCounts.Proxies = 0
	} else {
		configuration.RoleCounts.GrvProxies = 0
		configuration.RoleCounts.CommitProxies = 0
	}

	if configuration.StorageEngine == StorageEngineSSD {
		configuration.StorageEngine = StorageEngineSSD2
	}
	if configuration.StorageEngine == StorageEngineMemory {
		configuration.StorageEngine = StorageEngineMemory2
	}

	return configuration
}

// ClearMissingVersionFlags clears any version flags in the given configuration that are not
// set in the configuration in the cluster spec.
//
// This allows us to compare the spec to the live configuration while ignoring
// version flags that are unset in the spec.
func (cluster *FoundationDBCluster) ClearMissingVersionFlags(configuration *DatabaseConfiguration) {
	if cluster.Spec.DatabaseConfiguration.LogVersion == 0 {
		configuration.LogVersion = 0
	}
	if cluster.Spec.DatabaseConfiguration.LogSpill == 0 {
		configuration.LogSpill = 0
	}
}

// IsBeingUpgraded determines whether the cluster has a pending upgrade.
func (cluster *FoundationDBCluster) IsBeingUpgraded() bool {
	return cluster.Status.RunningVersion != "" && cluster.Status.RunningVersion != cluster.Spec.Version
}

// VersionCompatibleUpgradeInProgress returns true if the cluster is currently being upgraded and the upgrade is to
// a version compatible version.
func (cluster *FoundationDBCluster) VersionCompatibleUpgradeInProgress() bool {
	if !cluster.IsBeingUpgraded() {
		return false
	}

	runningVersion, _ := ParseFdbVersion(cluster.Status.RunningVersion)
	desiredVersion, _ := ParseFdbVersion(cluster.Spec.Version)

	return runningVersion.IsProtocolCompatible(desiredVersion)
}

// ProcessGroupIsBeingRemoved determines if an instance is pending removal.
func (cluster *FoundationDBCluster) ProcessGroupIsBeingRemoved(processGroupID string) bool {
	if processGroupID == "" {
		return false
	}

	for _, status := range cluster.Status.ProcessGroups {
		if status.ProcessGroupID == processGroupID && status.IsMarkedForRemoval() {
			return true
		}
	}

	for _, id := range cluster.Spec.ProcessGroupsToRemove {
		if id == processGroupID {
			return true
		}
	}

	for _, id := range cluster.Spec.ProcessGroupsToRemoveWithoutExclusion {
		if id == processGroupID {
			return true
		}
	}

	return false
}

// ShouldUseLocks determine whether we should use locks to coordinator global
// operations.
func (cluster *FoundationDBCluster) ShouldUseLocks() bool {
	disabled := cluster.Spec.LockOptions.DisableLocks
	if disabled != nil {
		return !*disabled
	}

	return cluster.Spec.FaultDomain.ZoneCount > 1 || len(cluster.Spec.DatabaseConfiguration.Regions) > 1
}

// GetLockPrefix gets the prefix for the keys where we store locking
// information.
func (cluster *FoundationDBCluster) GetLockPrefix() string {
	if cluster.Spec.LockOptions.LockKeyPrefix != "" {
		return cluster.Spec.LockOptions.LockKeyPrefix
	}

	return "\xff\x02/org.foundationdb.kubernetes-operator"
}

// GetLockDuration determines how long we hold locks for.
func (cluster *FoundationDBCluster) GetLockDuration() time.Duration {
	minutes := 10
	if cluster.Spec.LockOptions.LockDurationMinutes != nil {
		minutes = *cluster.Spec.LockOptions.LockDurationMinutes
	}
	return time.Duration(minutes) * time.Minute
}

// GetLockID gets the identifier for this instance of the operator when taking
// locks.
func (cluster *FoundationDBCluster) GetLockID() string {
	return cluster.Spec.LockOptions.LockKeyPrefix
}

// NeedsExplicitListenAddress determines whether we pass a listen address
// parameter to fdbserver.
func (cluster *FoundationDBCluster) NeedsExplicitListenAddress() bool {
	return cluster.GetPublicIPSource() == PublicIPSourceService || cluster.GetUseExplicitListenAddress()
}

// GetPublicIPSource returns the set PublicIPSource or the default PublicIPSourcePod
func (cluster *FoundationDBCluster) GetPublicIPSource() PublicIPSource {
	source := cluster.Spec.Routing.PublicIPSource
	if source == nil {
		return PublicIPSourcePod
	}

	return *source
}

// LockOptions provides customization for locking global operations.
type LockOptions struct {
	// DisableLocks determines whether we should disable locking entirely.
	DisableLocks *bool `json:"disableLocks,omitempty"`

	// LockKeyPrefix provides a custom prefix for the keys in the database we
	// use to store locks.
	LockKeyPrefix string `json:"lockKeyPrefix,omitempty"`

	// LockDurationMinutes determines the duration that locks should be valid
	// for.
	LockDurationMinutes *int `json:"lockDurationMinutes,omitempty"`

	// DenyList manages configuration for whether an instance of the operator
	// should be denied from taking locks.
	DenyList []LockDenyListEntry `json:"denyList,omitempty"`
}

// LockDenyListEntry models an entry in the deny list for the locking system.
type LockDenyListEntry struct {
	// The ID of the operator instance this entry is targeting.
	ID string `json:"id,omitempty"`

	// Whether the instance is allowed to take locks.
	Allow bool `json:"allow,omitempty"`
}

// RoutingConfig allows configuring routing to our pods, and services that sit
// in front of them.
type RoutingConfig struct {
	// Headless determines whether we want to run a headless service for the
	// cluster.
	HeadlessService *bool `json:"headlessService,omitempty"`

	// PublicIPSource specifies what source a process should use to get its
	// public IPs.
	//
	// This supports the values `pod` and `service`.
	PublicIPSource *PublicIPSource `json:"publicIPSource,omitempty"`

	// PodIPFamily tells the pod which family of IP addresses to use.
	// You can use 4 to represent IPv4, and 6 to represent IPv6.
	// This feature is only supported in FDB 7.0 or later, and requires
	// dual-stack support in your Kubernetes environment.
	PodIPFamily *int `json:"podIPFamily,omitempty"`

	// UseDNSInClusterFile determines whether to use DNS names rather than IP
	// addresses to identify coordinators in the cluster file.
	// NOTE: This is an experimental feature, and is not supported in the
	// latest stable version of FoundationDB.
	UseDNSInClusterFile *bool `json:"useDNSInClusterFile,omitempty"`

	// DNSDomain defines the cluster domain used in a DNS name generated for a
	// service.
	// The default is `cluster.local`.
	// +kubebuilder:validation:MinLength=1
	// +kubebuilder:validation:MaxLength=253
	DNSDomain *string `json:"dnsDomain,omitempty"`
}

// RequiredAddressSet provides settings for which addresses we need to listen
// on.
type RequiredAddressSet struct {
	// TLS defines whether we need to listen on a TLS address.
	TLS bool `json:"tls,omitempty"`

	// NonTLS defines whether we need to listen on a non-TLS address.
	NonTLS bool `json:"nonTLS,omitempty"`
}

// CrashLoopContainerObject specifies crash-loop target for specific container.
type CrashLoopContainerObject struct {
	// Name of the target container.
	ContainerName string `json:"containerName,omitempty"`

	// Target processes to kill inside the container.
	Targets []string `json:"targets,omitempty"`
}

// BuggifyConfig provides options for injecting faults into a cluster for testing.
type BuggifyConfig struct {
	// NoSchedule defines a list of process group IDs that should fail to schedule.
	NoSchedule []string `json:"noSchedule,omitempty"`

	// CrashLoops defines a list of process group IDs that should be put into a
	// crash looping state.
	// Deprecated: use CrashLoopContainers instead.
	CrashLoop []string `json:"crashLoop,omitempty"`

	// CrashLoopContainers defines a list of process group IDs and containers
	// that should be put into a crash looping state.
	CrashLoopContainers []CrashLoopContainerObject `json:"crashLoopContainers,omitempty"`

	// EmptyMonitorConf instructs the operator to update all of the fdbmonitor.conf
	// files to have zero fdbserver processes configured.
	EmptyMonitorConf bool `json:"emptyMonitorConf,omitempty"`

	// IgnoreDuringRestart instructs the operator to ignore the provided process groups IDs during the
	// restart command. This can be useful to simulate cases where the kill command is not restarting all
	// processes. IgnoreDuringRestart does not support the wildcard option to ignore all of this specific cluster processes.
	// +kubebuilder:validation:MaxItems=1000
	IgnoreDuringRestart []string `json:"ignoreDuringRestart,omitempty"`
}

// LabelConfig allows customizing labels used by the operator.
type LabelConfig struct {
	// MatchLabels provides the labels that the operator should use to identify
	// resources owned by the cluster. These will automatically be applied to
	// all resources the operator creates.
	MatchLabels map[string]string `json:"matchLabels,omitempty"`

	// ResourceLabels provides additional labels that the operator should apply to
	// resources it creates.
	ResourceLabels map[string]string `json:"resourceLabels,omitempty"`

	// ProcessGroupIDLabels provides the labels that we use for the process group ID
	// field. The first label will be used by the operator when filtering
	// resources.
	// +kubebuilder:validation:MaxItems=100
	ProcessGroupIDLabels []string `json:"processGroupIDLabels,omitempty"`

	// ProcessClassLabels provides the labels that we use for the process class
	// field. The first label will be used by the operator when filtering
	// resources.
	// +kubebuilder:validation:MaxItems=100
	ProcessClassLabels []string `json:"processClassLabels,omitempty"`

	// FilterOnOwnerReferences determines whether we should check that resources
	// are owned by the cluster object, in addition to the constraints provided
	// by the match labels.
	// Deprecated: This setting will be removed in the next major release.
	FilterOnOwnerReferences *bool `json:"filterOnOwnerReference,omitempty"`
}

// PublicIPSource models options for how a pod gets its public IP.
type PublicIPSource string

const (
	// PublicIPSourcePod specifies that a pod gets its IP from the pod IP.
	PublicIPSourcePod PublicIPSource = "pod"

	// PublicIPSourceService specifies that a pod gets its IP from a service.
	PublicIPSourceService PublicIPSource = "service"
)

// AddStorageServerPerDisk adds serverPerDisk to the status field to keep track which ConfigMaps should be kept
func (clusterStatus *FoundationDBClusterStatus) AddStorageServerPerDisk(serversPerDisk int) {
	for _, curServersPerDisk := range clusterStatus.StorageServersPerDisk {
		if curServersPerDisk == serversPerDisk {
			return
		}
	}

	clusterStatus.StorageServersPerDisk = append(clusterStatus.StorageServersPerDisk, serversPerDisk)
}

// GetMaxConcurrentAutomaticReplacements returns the cluster setting for MaxConcurrentReplacements, defaults to 1 if unset.
func (cluster *FoundationDBCluster) GetMaxConcurrentAutomaticReplacements() int {
	return pointer.IntDeref(cluster.Spec.AutomationOptions.Replacements.MaxConcurrentReplacements, 1)
}

// CoordinatorSelectionSetting defines the process class and the priority of it.
// A higher priority means that the process class is preferred over another.
type CoordinatorSelectionSetting struct {
	// ProcessClass defines the process class to associate with priority with.
	ProcessClass ProcessClass `json:"processClass,omitempty"`
	// Priority defines the ordering of different process classes.
	Priority int `json:"priority,omitempty"`
}

// IsEligibleAsCandidate checks if the given process has the right process class to be considered a valid coordinator.
// This method will always return false for non stateful process classes.
func (cluster *FoundationDBCluster) IsEligibleAsCandidate(pClass ProcessClass) bool {
	if !pClass.IsStateful() {
		return false
	}

	if len(cluster.Spec.CoordinatorSelection) == 0 {
		return pClass.IsStateful()
	}

	for _, setting := range cluster.Spec.CoordinatorSelection {
		if pClass == setting.ProcessClass {
			return true
		}
	}

	return false
}

// GetClassCandidatePriority returns the priority for a class. This will be used to sort the processes for coordinator selection
func (cluster *FoundationDBCluster) GetClassCandidatePriority(pClass ProcessClass) int {
	for _, setting := range cluster.Spec.CoordinatorSelection {
		if pClass == setting.ProcessClass {
			return setting.Priority
		}
	}

	return math.MinInt64
}

// ShouldFilterOnOwnerReferences determines if we should check owner references
// when determining if a resource is related to this cluster.
func (cluster *FoundationDBCluster) ShouldFilterOnOwnerReferences() bool {
	return pointer.BoolDeref(cluster.Spec.LabelConfig.FilterOnOwnerReferences, false)
}

// SkipProcessGroup checks if a ProcessGroupStatus should be skipped during reconciliation.
func (cluster *FoundationDBCluster) SkipProcessGroup(processGroup *ProcessGroupStatus) bool {
	if processGroup == nil {
		return true
	}

	pendingTime := processGroup.GetConditionTime(PodPending)
	if pendingTime == nil {
		return false
	}

	return time.Unix(*pendingTime, 0).Add(cluster.GetIgnorePendingPodsDuration()).Before(time.Now())
}

// GetIgnorePendingPodsDuration returns the value of IgnorePendingPodsDuration or 5 minutes if unset.
func (cluster *FoundationDBCluster) GetIgnorePendingPodsDuration() time.Duration {
	if cluster.Spec.AutomationOptions.IgnorePendingPodsDuration == 0 {
		return 5 * time.Minute
	}

	return cluster.Spec.AutomationOptions.IgnorePendingPodsDuration
}

// GetIgnoreMissingProcessesSeconds returns the value of IgnoreMissingProcessesSecond or 30 seconds if unset.
func (cluster *FoundationDBCluster) GetIgnoreMissingProcessesSeconds() time.Duration {
	return time.Duration(pointer.IntDeref(cluster.Spec.AutomationOptions.IgnoreMissingProcessesSeconds, 30)) * time.Second
}

// GetFailedPodDuration returns the value of FailedPodDuration or 5 minutes if unset.
func (cluster *FoundationDBCluster) GetFailedPodDuration() time.Duration {
	return time.Duration(pointer.IntDeref(cluster.Spec.AutomationOptions.FailedPodDurationSeconds, 300)) * time.Second
}

// GetUseNonBlockingExcludes returns the value of useNonBlockingExcludes or false if unset.
func (cluster *FoundationDBCluster) GetUseNonBlockingExcludes() bool {
	return pointer.BoolDeref(cluster.Spec.AutomationOptions.UseNonBlockingExcludes, false)
}

// UseLocalitiesForExclusion returns the value of UseLocalitiesForExclusion or false if unset.
func (cluster *FoundationDBCluster) UseLocalitiesForExclusion() bool {
	fdbVersion, err := ParseFdbVersion(cluster.Spec.Version)
	if err != nil {
		// Fall back to use exclusions with IP if we can't parse the version.
		// This should never happen since the version is validated in earlier steps.
		return false
	}
	return fdbVersion.IsAtLeast(Versions.NextMajorVersion) && pointer.BoolDeref(cluster.Spec.AutomationOptions.UseLocalitiesForExclusion, false)
}

// GetProcessClassLabel provides the label that this cluster is using for the
// process class when identifying resources.
func (cluster *FoundationDBCluster) GetProcessClassLabel() string {
	labels := cluster.GetProcessClassLabels()
	if len(labels) == 0 {
		return FDBProcessClassLabel
	}
	return labels[0]
}

// GetProcessGroupIDLabel provides the label that this cluster is using for the
// process group ID when identifying resources.
func (cluster *FoundationDBCluster) GetProcessGroupIDLabel() string {
	labels := cluster.GetProcessGroupIDLabels()
	if len(labels) == 0 {
		return FDBProcessGroupIDLabel
	}
	return labels[0]
}

// GetMaxConcurrentReplacements returns the maxConcurrentReplacements or defaults to math.MaxInt64
func (cluster *FoundationDBCluster) GetMaxConcurrentReplacements() int {
	return pointer.IntDeref(cluster.Spec.AutomationOptions.MaxConcurrentReplacements, math.MaxInt64)
}

// UseManagementAPI returns the value of UseManagementAPI or false if unset.
func (cluster *FoundationDBCluster) UseManagementAPI() bool {
	return pointer.BoolDeref(cluster.Spec.AutomationOptions.UseManagementAPI, false)
}

// PodUpdateMode defines the deletion mode for the cluster
type PodUpdateMode string

const (
	// PodUpdateModeAll deletes all process groups at once
	PodUpdateModeAll PodUpdateMode = "All"
	// PodUpdateModeZone deletes process groups in the same zone at the same time
	PodUpdateModeZone PodUpdateMode = "Zone"
	// PodUpdateModeProcessGroup deletes one process group at a time
	PodUpdateModeProcessGroup PodUpdateMode = "ProcessGroup"
	// PodUpdateModeNone defines that the operator is not allowed to update/delete any Pods.
	PodUpdateModeNone PodUpdateMode = "None"
)

// NeedsHeadlessService determines whether we need to create a headless service
// for this cluster.
func (cluster *FoundationDBCluster) NeedsHeadlessService() bool {
	return cluster.UseDNSInClusterFile() || pointer.BoolDeref(cluster.Spec.Routing.HeadlessService, false)
}

// UseDNSInClusterFile determines whether we need to use DNS entries in the
// cluster file for this cluster.
func (cluster *FoundationDBCluster) UseDNSInClusterFile() bool {
	return pointer.BoolDeref(cluster.Spec.Routing.UseDNSInClusterFile, false)
}

// GetDNSDomain gets the domain used when forming DNS names generated for a
// service.
func (cluster *FoundationDBCluster) GetDNSDomain() string {
	return pointer.StringDeref(cluster.Spec.Routing.DNSDomain, "cluster.local")
}

// GetRemovalMode returns the removal mode of the cluster or default to PodUpdateModeZone if unset.
func (cluster *FoundationDBCluster) GetRemovalMode() PodUpdateMode {
	if cluster.Spec.AutomationOptions.DeletionMode == "" {
		return PodUpdateModeZone
	}

	return cluster.Spec.AutomationOptions.DeletionMode
}

// GetWaitBetweenRemovalsSeconds returns the WaitDurationBetweenRemovals if set or defaults to 60s.
func (cluster *FoundationDBCluster) GetWaitBetweenRemovalsSeconds() int {
	duration := pointer.IntDeref(cluster.Spec.AutomationOptions.WaitBetweenRemovalsSeconds, -1)
	if duration < 0 {
		return 60
	}

	return duration
}

// UseMaintenaceMode returns true if UseMaintenanceModeChecker is set.
func (cluster *FoundationDBCluster) UseMaintenaceMode() bool {
	return pointer.BoolDeref(cluster.Spec.AutomationOptions.MaintenanceModeOptions.UseMaintenanceModeChecker, false)
}

// GetMaintenaceModeTimeoutSeconds returns the timeout for maintenance zone after which it will be reset.
func (cluster *FoundationDBCluster) GetMaintenaceModeTimeoutSeconds() int {
	return pointer.IntDeref(cluster.Spec.AutomationOptions.MaintenanceModeOptions.MaintenanceModeTimeSeconds, 600)
}

// PodUpdateStrategy defines how Pod spec changes should be applied.
type PodUpdateStrategy string

const (
	// PodUpdateStrategyReplacement replace all Pods if there is a spec change.
	PodUpdateStrategyReplacement PodUpdateStrategy = "Replace"
	// PodUpdateStrategyTransactionReplacement replace all transaction system Pods if there is a spec change.
	PodUpdateStrategyTransactionReplacement PodUpdateStrategy = "ReplaceTransactionSystem"
	// PodUpdateStrategyDelete delete all Pods if there is a spec change.
	PodUpdateStrategyDelete PodUpdateStrategy = "Delete"
)

// NeedsReplacement returns true if the Pod should be replaced if the Pod spec has changed
func (cluster *FoundationDBCluster) NeedsReplacement(processGroup *ProcessGroupStatus) bool {
	if cluster.Spec.AutomationOptions.PodUpdateStrategy == PodUpdateStrategyDelete {
		return false
	}

	if cluster.Spec.AutomationOptions.PodUpdateStrategy == PodUpdateStrategyReplacement {
		return true
	}

	// Default is ReplaceTransactionSystem.
	return processGroup.ProcessClass.IsTransaction()
}

// GetResourceLabels returns the resource labels for all created resources
func (cluster *FoundationDBCluster) GetResourceLabels() map[string]string {
	if cluster.Spec.LabelConfig.ResourceLabels != nil {
		return cluster.Spec.LabelConfig.ResourceLabels
	}

	return map[string]string{
		FDBClusterLabel: cluster.Name,
	}
}

// GetProcessGroupIDLabels returns the process group ID labels
func (cluster *FoundationDBCluster) GetProcessGroupIDLabels() []string {
	if cluster.Spec.LabelConfig.ProcessGroupIDLabels != nil {
		return cluster.Spec.LabelConfig.ProcessGroupIDLabels
	}

	return []string{FDBProcessGroupIDLabel}
}

// GetProcessClassLabels returns the process class labels
func (cluster *FoundationDBCluster) GetProcessClassLabels() []string {
	if cluster.Spec.LabelConfig.ProcessClassLabels != nil {
		return cluster.Spec.LabelConfig.ProcessClassLabels
	}

	return []string{FDBProcessClassLabel}
}

// GetMatchLabels returns the match labels for all created resources
func (cluster *FoundationDBCluster) GetMatchLabels() map[string]string {
	if cluster.Spec.LabelConfig.MatchLabels != nil {
		return cluster.Spec.LabelConfig.MatchLabels
	}

	return map[string]string{
		FDBClusterLabel: cluster.Name,
	}
}

// GetUseExplicitListenAddress returns the UseExplicitListenAddress or if unset the default true
func (cluster *FoundationDBCluster) GetUseExplicitListenAddress() bool {
	return pointer.BoolDeref(cluster.Spec.UseExplicitListenAddress, true)
}

// GetMinimumUptimeSecondsForBounce returns the MinimumUptimeSecondsForBounce if set otherwise 600
func (cluster *FoundationDBCluster) GetMinimumUptimeSecondsForBounce() int {
	if cluster.Spec.MinimumUptimeSecondsForBounce == 0 {
		return 600
	}

	return cluster.Spec.MinimumUptimeSecondsForBounce
}

// GetEnableAutomaticReplacements returns cluster.Spec.AutomationOptions.Replacements.Enabled or if unset the default true
func (cluster *FoundationDBCluster) GetEnableAutomaticReplacements() bool {
	return pointer.BoolDeref(cluster.Spec.AutomationOptions.Replacements.Enabled, true)
}

// GetFailureDetectionTimeSeconds returns cluster.Spec.AutomationOptions.Replacements.FailureDetectionTimeSeconds or if unset the default 7200
func (cluster *FoundationDBCluster) GetFailureDetectionTimeSeconds() int {
	return pointer.IntDeref(cluster.Spec.AutomationOptions.Replacements.FailureDetectionTimeSeconds, 7200)
}

// GetSidecarContainerEnableLivenessProbe returns cluster.Spec.SidecarContainer.EnableLivenessProbe or if unset the default true
func (cluster *FoundationDBCluster) GetSidecarContainerEnableLivenessProbe() bool {
	return pointer.BoolDeref(cluster.Spec.SidecarContainer.EnableLivenessProbe, true)
}

// GetSidecarContainerEnableReadinessProbe returns cluster.Spec.SidecarContainer.EnableReadinessProbe or if unset the default false
func (cluster *FoundationDBCluster) GetSidecarContainerEnableReadinessProbe() bool {
	return pointer.BoolDeref(cluster.Spec.SidecarContainer.EnableReadinessProbe, false)
}

// GetUseUnifiedImage returns cluster.Spec.UseUnifiedImage or if unset the default false
func (cluster *FoundationDBCluster) GetUseUnifiedImage() bool {
	return pointer.BoolDeref(cluster.Spec.UseUnifiedImage, false)
}

// GetIgnoreTerminatingPodsSeconds returns the value of IgnoreTerminatingPodsSeconds or defaults to 10 minutes.
func (cluster *FoundationDBCluster) GetIgnoreTerminatingPodsSeconds() int {
	return pointer.IntDeref(cluster.Spec.AutomationOptions.IgnoreTerminatingPodsSeconds, int((10 * time.Minute).Seconds()))
}

// AddProcessGroupsToRemovalList adds the provided process group IDs to the remove list.
// If a process group ID is already present on that list it won't be added a second time.
func (cluster *FoundationDBCluster) AddProcessGroupsToRemovalList(processGroupIDs []string) {
	removals := map[string]None{}

	for _, id := range cluster.Spec.ProcessGroupsToRemove {
		removals[id] = None{}
	}

	for _, processGroupID := range processGroupIDs {
		if _, ok := removals[processGroupID]; ok {
			continue
		}

		cluster.Spec.ProcessGroupsToRemove = append(cluster.Spec.ProcessGroupsToRemove, processGroupID)
	}
}

// AddProcessGroupsToNoScheduleList adds the provided process group IDs to the no-schedule list.
// If a process group ID is already present on that list it won't be added a second time.
func (cluster *FoundationDBCluster) AddProcessGroupsToNoScheduleList(processGroupIDs []string) {
	noScheduleProcesses := map[string]None{}

	for _, id := range cluster.Spec.Buggify.NoSchedule {
		noScheduleProcesses[id] = None{}
	}

	for _, processGroupID := range processGroupIDs {
		if _, ok := noScheduleProcesses[processGroupID]; ok {
			continue
		}

		cluster.Spec.Buggify.NoSchedule = append(cluster.Spec.Buggify.NoSchedule, processGroupID)
	}
}

// RemoveProcessGroupsFromNoScheduleList removes the provided process group IDs from the no-schedule list.
func (cluster *FoundationDBCluster) RemoveProcessGroupsFromNoScheduleList(processGroupIDs []string) {
	processGroupIDsToRemove := make(map[string]None)
	for _, processGroupID := range processGroupIDs {
		processGroupIDsToRemove[processGroupID] = None{}
	}

	idx := 0
	for _, processGroupID := range cluster.Spec.Buggify.NoSchedule {
		if _, ok := processGroupIDsToRemove[processGroupID]; ok {
			continue
		}
		cluster.Spec.Buggify.NoSchedule[idx] = processGroupID
		idx++
	}

	cluster.Spec.Buggify.NoSchedule = cluster.Spec.Buggify.NoSchedule[:idx]
}

// AddProcessGroupsToCrashLoopList adds the provided process group IDs to the crash-loop list.
// If a process group ID is already present on that list or all the processes are set into crash-loop
// it won't be added a second time.
func (cluster *FoundationDBCluster) AddProcessGroupsToCrashLoopList(processGroupIDs []string) {
	crashLoop, _ := cluster.GetCrashLoopProcessGroups()

	for _, processGroupID := range processGroupIDs {
		if _, ok := crashLoop[processGroupID]; ok {
			continue
		}

		cluster.Spec.Buggify.CrashLoop = append(cluster.Spec.Buggify.CrashLoop, processGroupID)
	}
}

// RemoveProcessGroupsFromCrashLoopList removes the provided process group IDs from the crash-loop list.
func (cluster *FoundationDBCluster) RemoveProcessGroupsFromCrashLoopList(processGroupIDs []string) {
	processGroupIDsToRemove := make(map[string]None)
	for _, processGroupID := range processGroupIDs {
		processGroupIDsToRemove[processGroupID] = None{}
	}

	idx := 0
	for _, processGroupID := range cluster.Spec.Buggify.CrashLoop {
		if _, ok := processGroupIDsToRemove[processGroupID]; ok {
			continue
		}
		cluster.Spec.Buggify.CrashLoop[idx] = processGroupID
		idx++
	}
	cluster.Spec.Buggify.CrashLoop = cluster.Spec.Buggify.CrashLoop[:idx]
}

// AddProcessGroupsToRemovalWithoutExclusionList adds the provided process group IDs to the remove without exclusion list.
// If a process group ID is already present on that list it won't be added a second time.
func (cluster *FoundationDBCluster) AddProcessGroupsToRemovalWithoutExclusionList(processGroupIDs []string) {
	removals := map[string]None{}

	for _, id := range cluster.Spec.ProcessGroupsToRemoveWithoutExclusion {
		removals[id] = None{}
	}

	for _, processGroupID := range processGroupIDs {
		if _, ok := removals[processGroupID]; ok {
			continue
		}

		cluster.Spec.ProcessGroupsToRemoveWithoutExclusion = append(cluster.Spec.ProcessGroupsToRemoveWithoutExclusion, processGroupID)
	}
}

// GetRunningVersion returns the running version of the cluster defined in the cluster status or if not defined the version
// defined in the cluster spec.
func (cluster *FoundationDBCluster) GetRunningVersion() string {
	// We have to use the running version here otherwise if the operator gets killed during an upgrade it will try to apply
	// the grv and commit proxies.
	versionString := cluster.Status.RunningVersion
	if versionString == "" {
		return cluster.Spec.Version
	}

	return versionString
}

// GetCrashLoopProcessGroups returns the process group IDs that are marked for crash looping. The second return value indicates
// if all process group IDs in a cluster should be crash looping.
func (cluster *FoundationDBCluster) GetCrashLoopProcessGroups() (map[string]None, bool) {
	crashLoopPods := make(map[string]None, len(cluster.Spec.Buggify.CrashLoop))
	crashLoopAll := false
	for _, processGroupID := range cluster.Spec.Buggify.CrashLoop {
		if processGroupID == "*" {
			crashLoopAll = true
		}
		crashLoopPods[processGroupID] = None{}
	}

	return crashLoopPods, crashLoopAll
}

<<<<<<< HEAD
// Locality represents a locality for the cluster processes.
type Locality struct {
	//The key identifying the locality
	// +kubebuilder:validation:Required
	Key string `json:"key,omitempty"`
	//The value of the locality
	// +kubebuilder:validation:Required
	Value string `json:"value,omitempty"`
	//The topology key (ex. topology.kubernetes.io/zone)
	// +kubebuilder:validation:Required
	TopologyKey string `json:"topologyKey,omitempty"`
	//The node selector map
	// +kubebuilder:validation:Required
	NodeSelector [][]string `json:"nodeSelector,omitempty"`
}

// GetLocalities returns the cluster localities
func (cluster *FoundationDBCluster) GetLocalities() []Locality {
	return cluster.Spec.Localities
}

// GetLocality returns the locality with the given value or error if missing
func (cluster *FoundationDBCluster) GetLocality(value string) (Locality, error) {
	for _, l := range cluster.Spec.Localities {
		if l.Value == value {
			return l, nil
		}
	}
	return Locality{}, fmt.Errorf("there are no localities with value {%s} in the cluster spec", value)
=======
// GetCrashLoopContainerProcessGroups returns the process group IDs in containers that are marked for crash looping.
// Returns map[ContainerName](map[ProcessGroupID]None).
func (cluster *FoundationDBCluster) GetCrashLoopContainerProcessGroups() map[string](map[string]None) {
	crashLoopTargets := make(map[string](map[string]None))
	for _, target := range cluster.Spec.Buggify.CrashLoopContainers {
		if _, ok := crashLoopTargets[target.ContainerName]; !ok {
			crashLoopTargets[target.ContainerName] = make(map[string]None)
		}

		for _, processID := range target.Targets {
			crashLoopTargets[target.ContainerName][processID] = None{}
		}
	}
	return crashLoopTargets
>>>>>>> 449fb455
}

// Validate checks if all settings in the cluster are valid, if not and error will be returned. If multiple issues are
// found all of them will be returned in a single error.
func (cluster *FoundationDBCluster) Validate() error {
	var validations []string

	// Check if the provided storage engine is valid for the defined FDB version.
	version, err := ParseFdbVersion(cluster.Spec.Version)
	if err != nil {
		return err
	}

	if !version.IsStorageEngineSupported(cluster.Spec.DatabaseConfiguration.StorageEngine) {
		validations = append(validations, fmt.Sprintf("storage engine %s is not supported on version %s", cluster.Spec.DatabaseConfiguration.StorageEngine, cluster.Spec.Version))
	}

	// Check if all coordinator processes are stateful
	for _, selection := range cluster.Spec.CoordinatorSelection {
		if !selection.ProcessClass.IsStateful() {
			validations = append(validations, fmt.Sprintf("%s is not a valid process class for coordinators", selection.ProcessClass))
		}
	}

	// Check if localities have been defined when three data hall replication is configured.
	if cluster.Spec.DatabaseConfiguration.RedundancyMode == RedundancyModeThreeDataHall {
		if len(cluster.Spec.Localities) < 3 {
			validations = append(validations, fmt.Sprintf("%s replication requires at least three localities", RedundancyModeThreeDataHall))
		}
		for _, l := range cluster.Spec.Localities {
			if l.TopologyKey == "" {
				validations = append(validations, fmt.Sprintf("%s replication requires a topology key for all localities", RedundancyModeThreeDataHall))
			}
			if len(l.NodeSelector) == 0 {
				validations = append(validations, fmt.Sprintf("%s replication requires a node selector for all localities", RedundancyModeThreeDataHall))
			}
			if l.Key == "" || l.Value == "" {
				validations = append(validations, fmt.Sprintf("%s replication requires a key and value for all localities", RedundancyModeThreeDataHall))
			}
		}
	}

	if len(validations) == 0 {
		return nil
	}

	return fmt.Errorf(strings.Join(validations, ", "))
}<|MERGE_RESOLUTION|>--- conflicted
+++ resolved
@@ -2242,7 +2242,6 @@
 	return crashLoopPods, crashLoopAll
 }
 
-<<<<<<< HEAD
 // Locality represents a locality for the cluster processes.
 type Locality struct {
 	//The key identifying the locality
@@ -2272,7 +2271,8 @@
 		}
 	}
 	return Locality{}, fmt.Errorf("there are no localities with value {%s} in the cluster spec", value)
-=======
+}
+
 // GetCrashLoopContainerProcessGroups returns the process group IDs in containers that are marked for crash looping.
 // Returns map[ContainerName](map[ProcessGroupID]None).
 func (cluster *FoundationDBCluster) GetCrashLoopContainerProcessGroups() map[string](map[string]None) {
@@ -2287,7 +2287,6 @@
 		}
 	}
 	return crashLoopTargets
->>>>>>> 449fb455
 }
 
 // Validate checks if all settings in the cluster are valid, if not and error will be returned. If multiple issues are
