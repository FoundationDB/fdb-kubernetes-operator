/*
Copyright 2020 FoundationDB project authors.

Licensed under the Apache License, Version 2.0 (the "License");
you may not use this file except in compliance with the License.
You may obtain a copy of the License at

    http://www.apache.org/licenses/LICENSE-2.0

Unless required by applicable law or agreed to in writing, software
distributed under the License is distributed on an "AS IS" BASIS,
WITHOUT WARRANTIES OR CONDITIONS OF ANY KIND, either express or implied.
See the License for the specific language governing permissions and
limitations under the License.
*/

package v1beta2

import (
	"encoding/json"
	"fmt"
	"math"
	"math/rand"
	"net"
	"os"
	"path/filepath"
	"time"

	logf "sigs.k8s.io/controller-runtime/pkg/log"

	corev1 "k8s.io/api/core/v1"
	metav1 "k8s.io/apimachinery/pkg/apis/meta/v1"
	"k8s.io/utils/pointer"

	. "github.com/onsi/ginkgo/v2"
	. "github.com/onsi/gomega"
)

var _ = Describe("[api] FoundationDBCluster", func() {
	log := logf.Log.WithName("controller")

	When("getting the default role counts", func() {
		When("the version does not supports grv and commit proxies", func() {
			It("should return the default role counts", func() {
				cluster := &FoundationDBCluster{
					ObjectMeta: metav1.ObjectMeta{
						Name:      "foo",
						Namespace: "default",
					},
					Spec: FoundationDBClusterSpec{
						DatabaseConfiguration: DatabaseConfiguration{
							RedundancyMode: RedundancyModeDouble,
						},
						Version: "6.3.24",
					},
				}

				counts := cluster.GetRoleCountsWithDefaults()
				Expect(counts).To(Equal(RoleCounts{
					Storage:    3,
					Logs:       3,
					Proxies:    3,
					Resolvers:  1,
					RemoteLogs: -1,
					LogRouters: -1,
				}))
				Expect(counts.Map()).To(Equal(map[ProcessClass]int{
					"logs":           3,
					"proxies":        3,
					"resolvers":      1,
					"commit_proxies": 0,
					"grv_proxies":    0,
					"remote_logs":    -1,
					"log_routers":    -1,
				}))
				Expect(cluster.Spec.DatabaseConfiguration.RoleCounts).To(Equal(RoleCounts{}))

				cluster.Spec.DatabaseConfiguration.UsableRegions = 2
				counts = cluster.GetRoleCountsWithDefaults()
				Expect(counts).To(Equal(RoleCounts{
					Storage:    3,
					Logs:       3,
					Proxies:    3,
					Resolvers:  1,
					RemoteLogs: 3,
					LogRouters: 3,
				}))
				Expect(counts.Map()).To(Equal(map[ProcessClass]int{
					"logs":           3,
					"proxies":        3,
					"commit_proxies": 0,
					"grv_proxies":    0,
					"resolvers":      1,
					"remote_logs":    3,
					"log_routers":    3,
				}))

				cluster.Spec.DatabaseConfiguration.RoleCounts = RoleCounts{
					Storage: 5,
				}

				counts = cluster.GetRoleCountsWithDefaults()
				Expect(counts).To(Equal(RoleCounts{
					Storage:    5,
					Logs:       3,
					Proxies:    3,
					Resolvers:  1,
					RemoteLogs: 3,
					LogRouters: 3,
				}))

				cluster.Spec.DatabaseConfiguration.RoleCounts = RoleCounts{
					Logs: 8,
				}
				counts = cluster.GetRoleCountsWithDefaults()
				Expect(counts).To(Equal(RoleCounts{
					Storage:    3,
					Logs:       8,
					Proxies:    3,
					Resolvers:  1,
					RemoteLogs: 8,
					LogRouters: 8,
				}))

				cluster.Spec.DatabaseConfiguration.RoleCounts = RoleCounts{
					Logs:       4,
					RemoteLogs: 5,
					LogRouters: 6,
				}
				counts = cluster.GetRoleCountsWithDefaults()
				Expect(counts).To(Equal(RoleCounts{
					Storage:    3,
					Logs:       4,
					Proxies:    3,
					Resolvers:  1,
					RemoteLogs: 5,
					LogRouters: 6,
				}))
			})
		})

		When("the version supports grv and commit proxies", func() {
			var cluster *FoundationDBCluster

			BeforeEach(func() {
				cluster = &FoundationDBCluster{
					ObjectMeta: metav1.ObjectMeta{
						Name:      "foo",
						Namespace: "default",
					},
					Spec: FoundationDBClusterSpec{
						DatabaseConfiguration: DatabaseConfiguration{
							RedundancyMode: RedundancyModeDouble,
						},
						Version: "7.0.0",
					},
				}
			})

			It("should return the default role counts", func() {
				counts := cluster.GetRoleCountsWithDefaults()
				Expect(counts).To(Equal(RoleCounts{
					Storage:       3,
					Logs:          3,
					Proxies:       3,
					CommitProxies: 0,
					GrvProxies:    0,
					Resolvers:     1,
					RemoteLogs:    -1,
					LogRouters:    -1,
				}))
				Expect(counts.Map()).To(Equal(map[ProcessClass]int{
					"logs":           3,
					"proxies":        3,
					"resolvers":      1,
					"remote_logs":    -1,
					"log_routers":    -1,
					"commit_proxies": 0,
					"grv_proxies":    0,
				}))
				Expect(cluster.Spec.DatabaseConfiguration.RoleCounts).To(Equal(RoleCounts{}))

				cluster.Spec.DatabaseConfiguration.UsableRegions = 2
				counts = cluster.GetRoleCountsWithDefaults()
				Expect(counts).To(Equal(RoleCounts{
					Storage:       3,
					Logs:          3,
					CommitProxies: 0,
					GrvProxies:    0,
					Proxies:       3,
					Resolvers:     1,
					RemoteLogs:    3,
					LogRouters:    3,
				}))
				Expect(counts.Map()).To(Equal(map[ProcessClass]int{
					"logs":           3,
					"proxies":        3,
					"resolvers":      1,
					"remote_logs":    3,
					"log_routers":    3,
					"commit_proxies": 0,
					"grv_proxies":    0,
				}))

				cluster.Spec.DatabaseConfiguration.RoleCounts = RoleCounts{
					Storage: 5,
				}

				counts = cluster.GetRoleCountsWithDefaults()
				Expect(counts).To(Equal(RoleCounts{
					Storage:       5,
					Logs:          3,
					Proxies:       3,
					GrvProxies:    0,
					CommitProxies: 0,
					Resolvers:     1,
					RemoteLogs:    3,
					LogRouters:    3,
				}))

				cluster.Spec.DatabaseConfiguration.RoleCounts = RoleCounts{
					Logs: 8,
				}
				counts = cluster.GetRoleCountsWithDefaults()
				Expect(counts).To(Equal(RoleCounts{
					Storage:       3,
					Logs:          8,
					CommitProxies: 0,
					GrvProxies:    0,
					Proxies:       3,
					Resolvers:     1,
					RemoteLogs:    8,
					LogRouters:    8,
				}))

				cluster.Spec.DatabaseConfiguration.RoleCounts = RoleCounts{
					Logs:       4,
					RemoteLogs: 5,
					LogRouters: 6,
				}
				counts = cluster.GetRoleCountsWithDefaults()
				Expect(counts).To(Equal(RoleCounts{
					Storage:       3,
					Logs:          4,
					Proxies:       3,
					GrvProxies:    0,
					CommitProxies: 0,
					Resolvers:     1,
					RemoteLogs:    5,
					LogRouters:    6,
				}))

			})

			It("should return the correct counts when all proxies are unconfigured", func() {
				cluster.Spec.DatabaseConfiguration.RoleCounts = RoleCounts{
					Proxies:       0,
					CommitProxies: 0,
					GrvProxies:    0,
				}
				Expect(cluster.GetRoleCountsWithDefaults()).To(Equal(RoleCounts{
					Storage:       3,
					Logs:          3,
					Proxies:       3,
					GrvProxies:    0,
					CommitProxies: 0,
					Resolvers:     1,
					RemoteLogs:    -1,
					LogRouters:    -1,
				}))
			})

			It("should return the correct counts when only proxies are configured", func() {
				cluster.Spec.DatabaseConfiguration.RoleCounts = RoleCounts{
					Proxies:       3,
					CommitProxies: 0,
					GrvProxies:    0,
				}
				Expect(cluster.GetRoleCountsWithDefaults()).To(Equal(RoleCounts{
					Storage:       3,
					Logs:          3,
					Proxies:       3,
					GrvProxies:    0,
					CommitProxies: 0,
					Resolvers:     1,
					RemoteLogs:    -1,
					LogRouters:    -1,
				}))
			})

			It("should return the correct counts when only proxies are unconfigured and grv_proxies/commit_proxies are configured", func() {
				cluster.Spec.DatabaseConfiguration.RoleCounts = RoleCounts{
					Proxies:       0,
					CommitProxies: 9,
					GrvProxies:    4,
				}
				Expect(cluster.GetRoleCountsWithDefaults()).To(Equal(RoleCounts{
					Storage:       3,
					Logs:          3,
					Proxies:       0,
					GrvProxies:    4,
					CommitProxies: 9,
					Resolvers:     1,
					RemoteLogs:    -1,
					LogRouters:    -1,
				}))
			})

			It("should return the correct counts when proxies, grv_proxies are unconfigured and commit_proxies configured", func() {
				cluster.Spec.DatabaseConfiguration.RoleCounts = RoleCounts{
					Proxies:       0,
					CommitProxies: 3,
					GrvProxies:    0,
				}
				Expect(cluster.GetRoleCountsWithDefaults()).To(Equal(RoleCounts{
					Storage:       3,
					Logs:          3,
					Proxies:       0,
					GrvProxies:    1,
					CommitProxies: 3,
					Resolvers:     1,
					RemoteLogs:    -1,
					LogRouters:    -1,
				}))
			})

			It("should return the correct counts when proxies, commit_proxies are unconfigured and grv_proxies configured", func() {
				cluster.Spec.DatabaseConfiguration.RoleCounts = RoleCounts{
					Proxies:       0,
					CommitProxies: 0,
					GrvProxies:    5,
				}
				Expect(cluster.GetRoleCountsWithDefaults()).To(Equal(RoleCounts{
					Storage:       3,
					Logs:          3,
					Proxies:       0,
					GrvProxies:    5,
					CommitProxies: 2,
					Resolvers:     1,
					RemoteLogs:    -1,
					LogRouters:    -1,
				}))
			})

		})
	})

	When("getting the default process counts", func() {
		var cluster *FoundationDBCluster
		BeforeEach(func() {
			cluster = &FoundationDBCluster{
				ObjectMeta: metav1.ObjectMeta{
					Name:      "foo",
					Namespace: "default",
				},
				Spec: FoundationDBClusterSpec{
					Version: Versions.Default.String(),
					DatabaseConfiguration: DatabaseConfiguration{
						RedundancyMode: RedundancyModeDouble,
						RoleCounts: RoleCounts{
							Storage:       5,
							Logs:          3,
							Proxies:       3,
							GrvProxies:    4,
							CommitProxies: 12,
							Resolvers:     1,
						},
					},
				},
			}
		})

		It("should return the default process counts", func() {
			counts, err := cluster.GetProcessCountsWithDefaults()
			Expect(err).NotTo(HaveOccurred())
			Expect(counts).To(Equal(ProcessCounts{
				Storage:   5,
				Log:       4,
				Stateless: 9,
			}))
			Expect(counts.Map()).To(Equal(map[ProcessClass]int{
				ProcessClassStorage:   5,
				ProcessClassLog:       4,
				ProcessClassStateless: 9,
			}))
			Expect(cluster.Spec.ProcessCounts).To(Equal(ProcessCounts{}))

			cluster.Spec.ProcessCounts = ProcessCounts{
				Storage: 10,
			}
			counts, err = cluster.GetProcessCountsWithDefaults()
			Expect(err).NotTo(HaveOccurred())
			Expect(counts.Storage).To(Equal(10))

			cluster.Spec.ProcessCounts = ProcessCounts{
				ClusterController: 3,
			}
			counts, err = cluster.GetProcessCountsWithDefaults()
			Expect(err).NotTo(HaveOccurred())
			Expect(counts.Stateless).To(Equal(8))
			Expect(counts.ClusterController).To(Equal(3))
			Expect(counts.Map()).To(Equal(map[ProcessClass]int{
				ProcessClassStorage:           5,
				ProcessClassLog:               4,
				ProcessClassStateless:         8,
				ProcessClassClusterController: 3,
			}))

			cluster.Spec.ProcessCounts = ProcessCounts{
				Log: 2,
			}
			counts, err = cluster.GetProcessCountsWithDefaults()
			Expect(err).NotTo(HaveOccurred())
			Expect(counts.Log).To(Equal(2))

			cluster.Spec.ProcessCounts = ProcessCounts{}
			cluster.Spec.DatabaseConfiguration.RoleCounts.RemoteLogs = 4
			cluster.Spec.DatabaseConfiguration.RoleCounts.LogRouters = 8

			counts, err = cluster.GetProcessCountsWithDefaults()
			Expect(err).NotTo(HaveOccurred())
			Expect(counts).To(Equal(ProcessCounts{
				Storage:   5,
				Log:       5,
				Stateless: 9,
			}))
		})

		When("using a version that supports grv and commit proxies", func() {
			It("should return the default process counts", func() {
				cluster.Spec.Version = "7.1.0"
				counts, err := cluster.GetProcessCountsWithDefaults()
				Expect(err).NotTo(HaveOccurred())
				Expect(counts).To(Equal(ProcessCounts{
					Storage:   5,
					Log:       4,
					Stateless: 22,
				}))
			})
		})

		It("should return the default process counts when proxies are unset", func() {
			cluster.Spec.Version = "7.1.0-rc2"
			cluster.Spec.DatabaseConfiguration.Proxies = 0
			counts, err := cluster.GetProcessCountsWithDefaults()
			Expect(err).NotTo(HaveOccurred())
			Expect(counts).To(Equal(ProcessCounts{
				Storage:   5,
				Log:       4,
				Stateless: 22,
			}))
		})
	})

	When("getting the default process counts with cross cluster replication", func() {
		It("should return the default process counts", func() {
			cluster := &FoundationDBCluster{
				ObjectMeta: metav1.ObjectMeta{
					Name:      "foo",
					Namespace: "default",
				},
				Spec: FoundationDBClusterSpec{
					Version: Versions.Default.String(),
					DatabaseConfiguration: DatabaseConfiguration{
						RedundancyMode: RedundancyModeDouble,
						RoleCounts: RoleCounts{
							Storage:   5,
							Logs:      3,
							Proxies:   5,
							Resolvers: 1,
						},
					},
					FaultDomain: FoundationDBClusterFaultDomain{
						Key: "foundationdb.org/kubernetes-cluster",
					},
				},
			}

			counts, err := cluster.GetProcessCountsWithDefaults()
			Expect(err).NotTo(HaveOccurred())
			Expect(counts).To(Equal(ProcessCounts{
				Storage:   2,
				Log:       2,
				Stateless: 4,
			}))

			cluster.Spec.ProcessCounts = ProcessCounts{}
			cluster.Spec.FaultDomain.ZoneIndex = 2
			counts, err = cluster.GetProcessCountsWithDefaults()
			Expect(err).NotTo(HaveOccurred())
			Expect(counts).To(Equal(ProcessCounts{
				Storage:   1,
				Log:       1,
				Stateless: 3,
			}))

			cluster.Spec.ProcessCounts = ProcessCounts{}
			cluster.Spec.FaultDomain.ZoneIndex = 1
			cluster.Spec.FaultDomain.ZoneCount = 5
			counts, err = cluster.GetProcessCountsWithDefaults()
			Expect(err).NotTo(HaveOccurred())
			Expect(counts).To(Equal(ProcessCounts{
				Storage:   1,
				Log:       1,
				Stateless: 2,
			}))
		})
	})

	When("getting the default process counts with satellites", func() {
		It("should return the default process counts", func() {
			cluster := &FoundationDBCluster{
				ObjectMeta: metav1.ObjectMeta{
					Name:      "foo",
					Namespace: "default",
				},
				Spec: FoundationDBClusterSpec{
					Version: Versions.Default.String(),
					DatabaseConfiguration: DatabaseConfiguration{
						RedundancyMode: RedundancyModeDouble,
						RoleCounts: RoleCounts{
							Storage:   5,
							Logs:      3,
							Proxies:   5,
							Resolvers: 1,
						},
						Regions: []Region{
							{
								DataCenters: []DataCenter{
									{ID: "dc1", Satellite: 0, Priority: 1},
									{ID: "dc2", Satellite: 1, Priority: 1},
								},
								SatelliteLogs:           2,
								SatelliteRedundancyMode: "one_satellite_double",
							},
							{
								DataCenters: []DataCenter{
									{ID: "dc3", Satellite: 0, Priority: 1},
									{ID: "dc4", Satellite: 1, Priority: 1},
								},
								SatelliteLogs:           2,
								SatelliteRedundancyMode: "one_satellite_double",
							},
						},
					},
				},
			}

			cluster.Spec.DataCenter = "dc1"
			Expect(cluster.GetProcessCountsWithDefaults()).To(Equal(ProcessCounts{
				Storage:   5,
				Log:       4,
				Stateless: 11,
			}))

			cluster.Spec.DataCenter = "dc2"
			Expect(cluster.GetProcessCountsWithDefaults()).To(Equal(ProcessCounts{
				Log: 3,
			}))

			cluster.Spec.DataCenter = "dc3"
			Expect(cluster.GetProcessCountsWithDefaults()).To(Equal(ProcessCounts{
				Storage:   5,
				Log:       4,
				Stateless: 11,
			}))

			cluster.Spec.DataCenter = "dc4"
			Expect(cluster.GetProcessCountsWithDefaults()).To(Equal(ProcessCounts{
				Log: 3,
			}))

			cluster.Spec.DataCenter = "dc5"
			Expect(cluster.GetProcessCountsWithDefaults()).To(Equal(ProcessCounts{
				Storage:   5,
				Log:       4,
				Stateless: 11,
			}))

			cluster.Spec.DatabaseConfiguration.Regions = []Region{
				{
					DataCenters: []DataCenter{
						{ID: "dc1", Satellite: 0, Priority: 1},
						{ID: "dc2", Satellite: 1, Priority: 2},
						{ID: "dc3", Satellite: 1, Priority: 1},
					},
					SatelliteLogs:           4,
					SatelliteRedundancyMode: "one_satellite_double",
				},
				{
					DataCenters: []DataCenter{
						{ID: "dc3", Satellite: 0, Priority: 1},
						{ID: "dc2", Satellite: 1, Priority: 1},
						{ID: "dc1", Satellite: 1, Priority: 2},
					},
					SatelliteLogs:           3,
					SatelliteRedundancyMode: "one_satellite_double",
				},
			}

			cluster.Spec.DataCenter = "dc1"
			Expect(cluster.GetProcessCountsWithDefaults()).To(Equal(ProcessCounts{
				Storage:   5,
				Log:       7,
				Stateless: 11,
			}))

			cluster.Spec.DataCenter = "dc2"
			Expect(cluster.GetProcessCountsWithDefaults()).To(Equal(ProcessCounts{
				Log: 5,
			}))

			cluster.Spec.DataCenter = "dc3"
			Expect(cluster.GetProcessCountsWithDefaults()).To(Equal(ProcessCounts{
				Storage:   5,
				Log:       8,
				Stateless: 11,
			}))
		})
	})

	When("checking if the process counts are satisfied", func() {
		It("should return if the process counts are satisfied", func() {
			counts := ProcessCounts{Stateless: 5}
			Expect(counts.CountsAreSatisfied(ProcessCounts{Stateless: 5})).To(BeTrue())
			Expect(counts.CountsAreSatisfied(ProcessCounts{Stateless: 6})).To(BeFalse())
			Expect(counts.CountsAreSatisfied(ProcessCounts{Stateless: 0})).To(BeFalse())
			counts = ProcessCounts{Stateless: -1}
			Expect(counts.CountsAreSatisfied(ProcessCounts{Stateless: 0})).To(BeTrue())
			Expect(counts.CountsAreSatisfied(ProcessCounts{Stateless: 5})).To(BeFalse())
		})
	})

	When("setting the process count by name", func() {
		It("should set the process counts by name", func() {
			counts := ProcessCounts{}
			counts.IncreaseCount(ProcessClassStorage, 2)
			Expect(counts.Storage).To(Equal(2))
			Expect(counts.ClusterController).To(Equal(0))
			counts.IncreaseCount(ProcessClassStorage, 3)
			Expect(counts.Storage).To(Equal(5))
			Expect(counts.ClusterController).To(Equal(0))
			counts.IncreaseCount(ProcessClassClusterController, 1)
			Expect(counts.Storage).To(Equal(5))
			Expect(counts.ClusterController).To(Equal(1))
		})
	})

	When("getting desired fault tolerance", func() {
		It("should return the desired fault tolerance", func() {
			cluster := &FoundationDBCluster{
				ObjectMeta: metav1.ObjectMeta{
					Name:      "foo",
					Namespace: "default",
				},
			}

			Expect(cluster.DesiredFaultTolerance()).To(Equal(1))
			Expect(cluster.MinimumFaultDomains()).To(Equal(2))
			Expect(cluster.DesiredCoordinatorCount()).To(Equal(3))

			cluster.Spec.DatabaseConfiguration.RedundancyMode = RedundancyModeSingle
			Expect(cluster.DesiredFaultTolerance()).To(Equal(0))
			Expect(cluster.MinimumFaultDomains()).To(Equal(1))
			Expect(cluster.DesiredCoordinatorCount()).To(Equal(1))

			cluster.Spec.DatabaseConfiguration.RedundancyMode = RedundancyModeDouble
			Expect(cluster.DesiredFaultTolerance()).To(Equal(1))
			Expect(cluster.MinimumFaultDomains()).To(Equal(2))
			Expect(cluster.DesiredCoordinatorCount()).To(Equal(3))

			cluster.Spec.DatabaseConfiguration.UsableRegions = 2
			Expect(cluster.DesiredFaultTolerance()).To(Equal(1))
			Expect(cluster.MinimumFaultDomains()).To(Equal(2))
			Expect(cluster.DesiredCoordinatorCount()).To(Equal(9))
		})
	})

	When("parsing the backup status for 6.2", func() {
		It("should be parsed correctly", func() {
			statusFile, err := os.OpenFile(filepath.Join("testdata", "fdbbackup_status_6_2.json"), os.O_RDONLY, os.ModePerm)
			Expect(err).NotTo(HaveOccurred())
			defer statusFile.Close()
			statusDecoder := json.NewDecoder(statusFile)
			status := FoundationDBLiveBackupStatus{}
			err = statusDecoder.Decode(&status)
			Expect(err).NotTo(HaveOccurred())
			Expect(status).To(Equal(FoundationDBLiveBackupStatus{
				DestinationURL:          "blobstore://minio@minio-service:9000/sample-cluster?bucket=fdb-backups",
				SnapshotIntervalSeconds: 864000,
				Status: FoundationDBLiveBackupStatusState{
					Running: true,
				},
			}))
		})
	})

	coordinators := []ProcessAddress{
		{
			IPAddress: net.ParseIP("127.0.0.1"),
			Port:      4500,
		},
		{
			IPAddress: net.ParseIP("127.0.0.2"),
			Port:      4500,
		},
		{
			IPAddress: net.ParseIP("127.0.0.3"),
			Port:      4500,
		},
	}

	coordinatorsStr := []string{
		"127.0.0.1:4500",
		"127.0.0.2:4500",
		"127.0.0.3:4500",
	}

	When("parsing the connection string", func() {
		It("should be parsed correctly", func() {
			str, err := ParseConnectionString("test:abcd@127.0.0.1:4500,127.0.0.2:4500,127.0.0.3:4500")
			Expect(err).NotTo(HaveOccurred())
			Expect(str.DatabaseName).To(Equal("test"))
			Expect(str.GenerationID).To(Equal("abcd"))
			Expect(str.Coordinators).To(Equal(coordinatorsStr))

			str, err = ParseConnectionString("test:abcd")
			Expect(err).To(HaveOccurred())
			Expect(err.Error()).To(Equal("invalid connection string test:abcd"))
		})
	})

	When("formatting the connection string", func() {
		It("should be formatted correctly", func() {
			str := ConnectionString{
				DatabaseName: "test",
				GenerationID: "abcd",
				Coordinators: coordinatorsStr,
			}
			Expect(str.String()).To(Equal("test:abcd@127.0.0.1:4500,127.0.0.2:4500,127.0.0.3:4500"))
		})
	})

	When("generating the connection ID from the connection string", func() {
		It("should be formatted correctly", func() {
			str := ConnectionString{
				DatabaseName: "test",
				GenerationID: "abcd",
				Coordinators: coordinatorsStr,
			}
			err := str.GenerateNewGenerationID()
			Expect(err).NotTo(HaveOccurred())
			Expect(len(str.GenerationID)).To(Equal(32))
		})
	})

	When("checking the coordinators for the connection string", func() {
		It("should return the correct list of coordinators", func() {
			str := ConnectionString{
				DatabaseName: "test",
				GenerationID: "abcd",
				Coordinators: coordinatorsStr,
			}
			Expect(str.HasCoordinators(coordinators)).To(BeTrue())
			// We have to copy the slice to prevent to modify the original slice
			// See: https://golang.org/ref/spec#Appending_and_copying_slices
			newCoord := make([]ProcessAddress, len(coordinators))
			copy(newCoord, coordinators)
			rand.Shuffle(len(newCoord), func(i, j int) {
				newCoord[i], newCoord[j] = newCoord[j], newCoord[i]
			})
			Expect(str.HasCoordinators(newCoord)).To(BeTrue())
			newCoord = make([]ProcessAddress, len(coordinators))
			copy(newCoord, coordinators)
			newCoord = append(newCoord, ProcessAddress{IPAddress: net.ParseIP("127.0.0.4"), Port: 4500})
			Expect(str.HasCoordinators(newCoord)).To(BeFalse())
			newCoord = make([]ProcessAddress, len(coordinators))
			copy(newCoord, coordinators)
			newCoord = append(newCoord[:2], ProcessAddress{IPAddress: net.ParseIP("127.0.0.4"), Port: 4500})
			Expect(str.HasCoordinators(newCoord)).To(BeFalse())
			Expect(str.HasCoordinators(newCoord[:2])).To(BeFalse())
		})
	})

	When("getting the cluster database configuration", func() {
		var cluster *FoundationDBCluster

		When("the version supports grv and commit proxies", func() {
			BeforeEach(func() {
				cluster = &FoundationDBCluster{
					ObjectMeta: metav1.ObjectMeta{
						Name:      "foo",
						Namespace: "default",
					},
					Spec: FoundationDBClusterSpec{
						DatabaseConfiguration: DatabaseConfiguration{
							RedundancyMode: RedundancyModeDouble,
							StorageEngine:  StorageEngineSSD,
							RoleCounts: RoleCounts{
								Storage: 5,
								Logs:    4,
								Proxies: 5,
							},
						},
						Version: "7.0.0",
					},
				}
			})

			It("should be parsed correctly when proxies are set", func() {
				Expect(cluster.DesiredDatabaseConfiguration()).To(Equal(DatabaseConfiguration{
					RedundancyMode: RedundancyModeDouble,
					StorageEngine:  StorageEngineSSD2,
					UsableRegions:  1,
					RoleCounts: RoleCounts{
						Logs:          4,
						Proxies:       5,
						CommitProxies: 0,
						GrvProxies:    0,
						Resolvers:     1,
						LogRouters:    -1,
						RemoteLogs:    -1,
					},
				}))

				cluster.Spec = FoundationDBClusterSpec{
					Version: "7.0.0",
				}

				Expect(cluster.DesiredDatabaseConfiguration()).To(Equal(DatabaseConfiguration{
					RedundancyMode: RedundancyModeDouble,
					StorageEngine:  StorageEngineSSD2,
					UsableRegions:  1,
					RoleCounts: RoleCounts{
						Logs:          3,
						Proxies:       3,
						CommitProxies: 0,
						GrvProxies:    0,
						Resolvers:     1,
						LogRouters:    -1,
						RemoteLogs:    -1,
					},
				}))
			})

			It("should be parsed correctly when no proxies are set", func() {
				cluster.Spec.DatabaseConfiguration.RoleCounts.Proxies = 0
				Expect(cluster.DesiredDatabaseConfiguration()).To(Equal(DatabaseConfiguration{
					RedundancyMode: RedundancyModeDouble,
					StorageEngine:  StorageEngineSSD2,
					UsableRegions:  1,
					RoleCounts: RoleCounts{
						Logs:          4,
						Proxies:       3,
						CommitProxies: 0,
						GrvProxies:    0,
						Resolvers:     1,
						LogRouters:    -1,
						RemoteLogs:    -1,
					},
				}))
			})

			It("should be parsed correctly when only grv_proxies are set", func() {
				cluster.Spec.DatabaseConfiguration.RoleCounts.Proxies = 0
				cluster.Spec.DatabaseConfiguration.RoleCounts.GrvProxies = 4
				Expect(cluster.DesiredDatabaseConfiguration()).To(Equal(DatabaseConfiguration{
					RedundancyMode: RedundancyModeDouble,
					StorageEngine:  StorageEngineSSD2,
					UsableRegions:  1,
					RoleCounts: RoleCounts{
						Logs:          4,
						Proxies:       0,
						CommitProxies: 2,
						GrvProxies:    4,
						Resolvers:     1,
						LogRouters:    -1,
						RemoteLogs:    -1,
					},
				}))
			})

			It("should be parsed correctly when only grv_proxies are set", func() {
				cluster.Spec.DatabaseConfiguration.RoleCounts.Proxies = 0
				cluster.Spec.DatabaseConfiguration.RoleCounts.CommitProxies = 4
				Expect(cluster.DesiredDatabaseConfiguration()).To(Equal(DatabaseConfiguration{
					RedundancyMode: RedundancyModeDouble,
					StorageEngine:  StorageEngineSSD2,
					UsableRegions:  1,
					RoleCounts: RoleCounts{
						Logs:          4,
						Proxies:       0,
						CommitProxies: 4,
						GrvProxies:    1,
						Resolvers:     1,
						LogRouters:    -1,
						RemoteLogs:    -1,
					},
				}))
			})

			It("should be parsed correctly when both grv_proxies/commit_proxies are set", func() {
				cluster.Spec.DatabaseConfiguration.RoleCounts.Proxies = 0
				cluster.Spec.DatabaseConfiguration.RoleCounts.CommitProxies = 4
				cluster.Spec.DatabaseConfiguration.RoleCounts.GrvProxies = 4
				Expect(cluster.DesiredDatabaseConfiguration()).To(Equal(DatabaseConfiguration{
					RedundancyMode: RedundancyModeDouble,
					StorageEngine:  StorageEngineSSD2,
					UsableRegions:  1,
					RoleCounts: RoleCounts{
						Logs:          4,
						Proxies:       0,
						CommitProxies: 4,
						GrvProxies:    4,
						Resolvers:     1,
						LogRouters:    -1,
						RemoteLogs:    -1,
					},
				}))
			})

			It("should be parsed correctly when both grv_proxies/commit_proxies and proxies are set", func() {
				cluster.Spec.DatabaseConfiguration.RoleCounts.Proxies = 12
				cluster.Spec.DatabaseConfiguration.RoleCounts.CommitProxies = 4
				cluster.Spec.DatabaseConfiguration.RoleCounts.GrvProxies = 4
				Expect(cluster.DesiredDatabaseConfiguration()).To(Equal(DatabaseConfiguration{
					RedundancyMode: RedundancyModeDouble,
					StorageEngine:  StorageEngineSSD2,
					UsableRegions:  1,
					RoleCounts: RoleCounts{
						Logs:          4,
						Proxies:       0,
						CommitProxies: 4,
						GrvProxies:    4,
						Resolvers:     1,
						LogRouters:    -1,
						RemoteLogs:    -1,
					},
				}))
			})
		})

		When("the version does not support grv and commit proxies", func() {
			BeforeEach(func() {
				cluster = &FoundationDBCluster{
					ObjectMeta: metav1.ObjectMeta{
						Name:      "foo",
						Namespace: "default",
					},
					Spec: FoundationDBClusterSpec{
						DatabaseConfiguration: DatabaseConfiguration{
							RedundancyMode: RedundancyModeDouble,
							StorageEngine:  StorageEngineSSD,
							RoleCounts: RoleCounts{
								Storage: 5,
								Logs:    4,
								Proxies: 5,
							},
						},
						Version: "6.3.23",
					},
				}
			})

			It("should be parsed correctly", func() {
				Expect(cluster.DesiredDatabaseConfiguration()).To(Equal(DatabaseConfiguration{
					RedundancyMode: RedundancyModeDouble,
					StorageEngine:  StorageEngineSSD2,
					UsableRegions:  1,
					RoleCounts: RoleCounts{
						Logs:          4,
						Proxies:       5,
						CommitProxies: 0,
						GrvProxies:    0,
						Resolvers:     1,
						LogRouters:    -1,
						RemoteLogs:    -1,
					},
				}))

				cluster.Spec = FoundationDBClusterSpec{}

				Expect(cluster.DesiredDatabaseConfiguration()).To(Equal(DatabaseConfiguration{
					RedundancyMode: RedundancyModeDouble,
					StorageEngine:  StorageEngineSSD2,
					UsableRegions:  1,
					RoleCounts: RoleCounts{
						Logs:          3,
						Proxies:       3,
						CommitProxies: 0,
						GrvProxies:    0,
						Resolvers:     1,
						LogRouters:    -1,
						RemoteLogs:    -1,
					},
				}))
			})

			When("grv and commit proxies are passed in addition to proxies", func() {
				BeforeEach(func() {
					cluster = &FoundationDBCluster{
						ObjectMeta: metav1.ObjectMeta{
							Name:      "foo",
							Namespace: "default",
						},
						Spec: FoundationDBClusterSpec{
							DatabaseConfiguration: DatabaseConfiguration{
								RedundancyMode: RedundancyModeDouble,
								StorageEngine:  StorageEngineSSD,
								RoleCounts: RoleCounts{
									Storage:       5,
									Logs:          4,
									Proxies:       5,
									GrvProxies:    1,
									CommitProxies: 1,
								},
							},
							Version: "6.3.23",
						},
					}
				})

				It("should be only contain the configured proxies", func() {
					Expect(cluster.DesiredDatabaseConfiguration()).To(Equal(DatabaseConfiguration{
						RedundancyMode: RedundancyModeDouble,
						StorageEngine:  StorageEngineSSD2,
						UsableRegions:  1,
						RoleCounts: RoleCounts{
							Logs:          4,
							Proxies:       5,
							CommitProxies: 0,
							GrvProxies:    0,
							Resolvers:     1,
							LogRouters:    -1,
							RemoteLogs:    -1,
						},
					}))
				})
			})
		})
	})

	When("getting the configuration string", func() {
		It("should be parsed correctly", func() {
			configuration := DatabaseConfiguration{
				RedundancyMode: RedundancyModeDouble,
				StorageEngine:  StorageEngineSSD,
				UsableRegions:  1,
				RoleCounts: RoleCounts{
					Logs:          5,
					Proxies:       1,
					CommitProxies: 4,
					GrvProxies:    2,
				},
			}
			// This check is not version dependent
			Expect(configuration.AreSeparatedProxiesConfigured()).To(BeTrue())
			Expect(configuration.GetConfigurationString("6.3.24")).To(Equal("double ssd usable_regions=1 logs=5 resolvers=0 log_routers=0 remote_logs=0 proxies=1 regions=[]"))
			Expect(configuration.GetConfigurationString("7.1.0")).To(Equal("double ssd usable_regions=1 logs=5 resolvers=0 log_routers=0 remote_logs=0 commit_proxies=4 grv_proxies=2 regions=[]"))

			configuration.Regions = []Region{{
				DataCenters: []DataCenter{{
					ID:        "iad",
					Priority:  1,
					Satellite: 0,
				}},
				SatelliteLogs: 2,
			}}
			Expect(configuration.GetConfigurationString("6.3.24")).To(Equal("double ssd usable_regions=1 logs=5 resolvers=0 log_routers=0 remote_logs=0 proxies=1 regions=[{\\\"datacenters\\\":[{\\\"id\\\":\\\"iad\\\",\\\"priority\\\":1}],\\\"satellite_logs\\\":2}]"))
			configuration.Regions = nil

			configuration.VersionFlags.LogSpill = 3
			Expect(configuration.GetConfigurationString("6.3.24")).To(Equal("double ssd usable_regions=1 logs=5 resolvers=0 log_routers=0 remote_logs=0 proxies=1 log_spill:=3 regions=[]"))

			Expect(configuration.GetConfigurationString("7.0.0")).To(Equal("double ssd usable_regions=1 logs=5 resolvers=0 log_routers=0 remote_logs=0 commit_proxies=4 grv_proxies=2 log_spill:=3 regions=[]"))
			Expect(configuration.GetConfigurationString("7.1.0-rc1")).To(Equal("double ssd usable_regions=1 logs=5 resolvers=0 log_routers=0 remote_logs=0 commit_proxies=4 grv_proxies=2 log_spill:=3 regions=[]"))
		})

		When("CommitProxies and GrvProxies are not configured", func() {
			configuration := DatabaseConfiguration{
				RedundancyMode: RedundancyModeDouble,
				StorageEngine:  StorageEngineSSD,
				UsableRegions:  1,
				RoleCounts: RoleCounts{
					Logs:    5,
					Proxies: 1,
				},
			}
			It("should be parsed correctly", func() {
				Expect(configuration.GetConfigurationString("6.3.24")).To(Equal("double ssd usable_regions=1 logs=5 resolvers=0 log_routers=0 remote_logs=0 proxies=1 regions=[]"))
				Expect(configuration.GetConfigurationString("7.0.0")).To(Equal("double ssd usable_regions=1 logs=5 resolvers=0 log_routers=0 remote_logs=0 proxies=1 regions=[]"))
			})

			It("should have no proxies configured", func() {
				version, _ := ParseFdbVersion("7.0.0")
				Expect(configuration.AreSeparatedProxiesConfigured()).To(BeFalse())
				Expect(configuration.GetProxiesString(version)).To(Equal(" proxies=1"))
			})
		})

		When("CommitProxies and GrvProxies are configured but not proxies", func() {
			configuration := DatabaseConfiguration{
				RedundancyMode: RedundancyModeDouble,
				StorageEngine:  StorageEngineSSD,
				UsableRegions:  1,
				RoleCounts: RoleCounts{
					Logs:          5,
					CommitProxies: 2,
					GrvProxies:    1,
				},
			}
			It("should have old proxies configuration with version FDB < 7.0.0 ", func() {
				version, _ := ParseFdbVersion("6.3.24")
				Expect(configuration.AreSeparatedProxiesConfigured()).To(BeTrue())
				Expect(configuration.GetProxiesString(version)).To(Equal(" proxies=3"))
				Expect(configuration.GetConfigurationString("6.3.24")).To(Equal("double ssd usable_regions=1 logs=5 resolvers=0 log_routers=0 remote_logs=0 proxies=3 regions=[]"))
			})

			It("should have separated proxies configured with FDB > 7.0.0", func() {
				version, _ := ParseFdbVersion("7.0.0")
				Expect(configuration.AreSeparatedProxiesConfigured()).To(BeTrue())
				Expect(configuration.GetProxiesString(version)).To(Equal(" commit_proxies=2 grv_proxies=1"))
				Expect(configuration.GetConfigurationString("7.0.0")).To(Equal("double ssd usable_regions=1 logs=5 resolvers=0 log_routers=0 remote_logs=0 commit_proxies=2 grv_proxies=1 regions=[]"))
			})
		})
	})

	When("changing the redundancy mode", func() {
		It("should return the new redundancy mode", func() {
			currentConfig := DatabaseConfiguration{
				RedundancyMode: RedundancyModeDouble,
			}
			finalConfig := DatabaseConfiguration{
				RedundancyMode: RedundancyModeTriple,
			}
			nextConfig := currentConfig.GetNextConfigurationChange(finalConfig)
			Expect(nextConfig).To(Equal(DatabaseConfiguration{
				RedundancyMode: RedundancyModeTriple,
			}))
		})
	})

	When("enabling fearless DR", func() {
		It("should return the new fearless config", func() {
			currentConfig := DatabaseConfiguration{
				RedundancyMode: RedundancyModeDouble,
				UsableRegions:  1,
				Regions: []Region{
					{
						DataCenters: []DataCenter{
							{
								ID:       "dc1",
								Priority: 1,
							},
						},
					},
				},
			}

			finalConfig := DatabaseConfiguration{
				RedundancyMode: RedundancyModeDouble,
				UsableRegions:  2,
				Regions: []Region{
					{
						DataCenters: []DataCenter{
							{
								ID:       "dc1",
								Priority: 1,
							},
							{
								ID:        "dc2",
								Priority:  1,
								Satellite: 1,
							},
						},
						SatelliteLogs:           3,
						SatelliteRedundancyMode: "one_satellite_double",
					},
					{
						DataCenters: []DataCenter{
							{
								ID:       "dc3",
								Priority: 0,
							},
							{
								ID:        "dc4",
								Priority:  1,
								Satellite: 1,
							},
						},
						SatelliteLogs:           3,
						SatelliteRedundancyMode: "one_satellite_double",
					},
				},
			}

			nextConfig := currentConfig.GetNextConfigurationChange(finalConfig)
			Expect(nextConfig).To(Equal(DatabaseConfiguration{
				RedundancyMode: RedundancyModeDouble,
				UsableRegions:  1,
				Regions: []Region{
					{
						DataCenters: []DataCenter{
							{
								ID:       "dc1",
								Priority: 1,
							},
							{
								ID:        "dc2",
								Priority:  1,
								Satellite: 1,
							},
						},
						SatelliteLogs:           3,
						SatelliteRedundancyMode: "one_satellite_double",
					},
					{
						DataCenters: []DataCenter{
							{
								ID:       "dc3",
								Priority: -1,
							},
							{
								ID:        "dc4",
								Priority:  1,
								Satellite: 1,
							},
						},
						SatelliteLogs:           3,
						SatelliteRedundancyMode: "one_satellite_double",
					},
				},
			}))
			Expect(nextConfig).NotTo(Equal(finalConfig))

			nextConfig = nextConfig.GetNextConfigurationChange(finalConfig)
			Expect(nextConfig).To(Equal(DatabaseConfiguration{
				RedundancyMode: RedundancyModeDouble,
				UsableRegions:  2,
				Regions: []Region{
					{
						DataCenters: []DataCenter{
							{
								ID:       "dc1",
								Priority: 1,
							},
							{
								ID:        "dc2",
								Priority:  1,
								Satellite: 1,
							},
						},
						SatelliteLogs:           3,
						SatelliteRedundancyMode: "one_satellite_double",
					},
					{
						DataCenters: []DataCenter{
							{
								ID:       "dc3",
								Priority: -1,
							},
							{
								ID:        "dc4",
								Priority:  1,
								Satellite: 1,
							},
						},
						SatelliteLogs:           3,
						SatelliteRedundancyMode: "one_satellite_double",
					},
				},
			}))
			Expect(nextConfig).NotTo(Equal(finalConfig))

			nextConfig = nextConfig.GetNextConfigurationChange(finalConfig)
			Expect(nextConfig).To(Equal(DatabaseConfiguration{
				RedundancyMode: RedundancyModeDouble,
				UsableRegions:  2,
				Regions: []Region{
					{
						DataCenters: []DataCenter{
							{
								ID:       "dc1",
								Priority: 1,
							},
							{
								ID:        "dc2",
								Priority:  1,
								Satellite: 1,
							},
						},
						SatelliteLogs:           3,
						SatelliteRedundancyMode: "one_satellite_double",
					},
					{
						DataCenters: []DataCenter{
							{
								ID:       "dc3",
								Priority: 0,
							},
							{
								ID:        "dc4",
								Priority:  1,
								Satellite: 1,
							},
						},
						SatelliteLogs:           3,
						SatelliteRedundancyMode: "one_satellite_double",
					},
				},
			}))
			Expect(nextConfig).To(Equal(finalConfig))
		})
	})

	When("changing to fearless dr without initial regions", func() {
		It("should return the fearless config", func() {
			currentConfig := DatabaseConfiguration{
				RedundancyMode: RedundancyModeDouble,
				UsableRegions:  1,
			}

			finalConfig := DatabaseConfiguration{
				RedundancyMode: RedundancyModeDouble,
				UsableRegions:  2,
				Regions: []Region{
					{
						DataCenters: []DataCenter{
							{
								ID:       "dc1",
								Priority: 1,
							},
							{
								ID:        "dc2",
								Priority:  1,
								Satellite: 1,
							},
						},
						SatelliteLogs:           3,
						SatelliteRedundancyMode: "one_satellite_double",
					},
					{
						DataCenters: []DataCenter{
							{
								ID:       "dc3",
								Priority: 0,
							},
							{
								ID:        "dc4",
								Priority:  1,
								Satellite: 1,
							},
						},
						SatelliteLogs:           3,
						SatelliteRedundancyMode: "one_satellite_double",
					},
				},
			}

			nextConfig := currentConfig.GetNextConfigurationChange(finalConfig)
			Expect(nextConfig).To(Equal(DatabaseConfiguration{
				RedundancyMode: RedundancyModeDouble,
				UsableRegions:  1,
				Regions: []Region{
					{
						DataCenters: []DataCenter{
							{
								ID:       "dc1",
								Priority: 1,
							},
							{
								ID:        "dc2",
								Priority:  1,
								Satellite: 1,
							},
						},
						SatelliteLogs:           3,
						SatelliteRedundancyMode: "one_satellite_double",
					},
					{
						DataCenters: []DataCenter{
							{
								ID:       "dc3",
								Priority: -1,
							},
							{
								ID:        "dc4",
								Priority:  1,
								Satellite: 1,
							},
						},
						SatelliteLogs:           3,
						SatelliteRedundancyMode: "one_satellite_double",
					},
				},
			}))
			Expect(nextConfig).NotTo(Equal(finalConfig))

			nextConfig = nextConfig.GetNextConfigurationChange(finalConfig)
			Expect(nextConfig).To(Equal(DatabaseConfiguration{
				RedundancyMode: RedundancyModeDouble,
				UsableRegions:  2,
				Regions: []Region{
					{
						DataCenters: []DataCenter{
							{
								ID:       "dc1",
								Priority: 1,
							},
							{
								ID:        "dc2",
								Priority:  1,
								Satellite: 1,
							},
						},
						SatelliteLogs:           3,
						SatelliteRedundancyMode: "one_satellite_double",
					},
					{
						DataCenters: []DataCenter{
							{
								ID:       "dc3",
								Priority: -1,
							},
							{
								ID:        "dc4",
								Priority:  1,
								Satellite: 1,
							},
						},
						SatelliteLogs:           3,
						SatelliteRedundancyMode: "one_satellite_double",
					},
				},
			}))
			Expect(nextConfig).NotTo(Equal(finalConfig))

			nextConfig = nextConfig.GetNextConfigurationChange(finalConfig)
			Expect(nextConfig).To(Equal(DatabaseConfiguration{
				RedundancyMode: RedundancyModeDouble,
				UsableRegions:  2,
				Regions: []Region{
					{
						DataCenters: []DataCenter{
							{
								ID:       "dc1",
								Priority: 1,
							},
							{
								ID:        "dc2",
								Priority:  1,
								Satellite: 1,
							},
						},
						SatelliteLogs:           3,
						SatelliteRedundancyMode: "one_satellite_double",
					},
					{
						DataCenters: []DataCenter{
							{
								ID:       "dc3",
								Priority: 0,
							},
							{
								ID:        "dc4",
								Priority:  1,
								Satellite: 1,
							},
						},
						SatelliteLogs:           3,
						SatelliteRedundancyMode: "one_satellite_double",
					},
				},
			}))
			Expect(nextConfig).To(Equal(finalConfig))
		})
	})

	When("enabling a single region without initial regions", func() {
		It("should return the new redundancy mode", func() {
			currentConfig := DatabaseConfiguration{
				RedundancyMode: RedundancyModeDouble,
				UsableRegions:  1,
			}

			finalConfig := DatabaseConfiguration{
				RedundancyMode: RedundancyModeDouble,
				UsableRegions:  1,
				Regions: []Region{
					{
						DataCenters: []DataCenter{
							{
								ID:       "dc1",
								Priority: 1,
							},
						},
					},
				},
			}

			nextConfig := currentConfig.GetNextConfigurationChange(finalConfig)
			Expect(nextConfig).To(Equal(DatabaseConfiguration{
				RedundancyMode: RedundancyModeDouble,
				UsableRegions:  1,
				Regions: []Region{
					{
						DataCenters: []DataCenter{
							{
								ID:       "dc1",
								Priority: 1,
							},
						},
					},
				},
			}))
			Expect(nextConfig).To(Equal(finalConfig))
		})
	})

	When("disabling fearless DR", func() {
		It("should return new configuration", func() {
			currentConfig := DatabaseConfiguration{
				RedundancyMode: RedundancyModeDouble,
				UsableRegions:  2,
				Regions: []Region{
					{
						DataCenters: []DataCenter{
							{
								ID:       "dc1",
								Priority: 1,
							},
						},
					},
					{
						DataCenters: []DataCenter{
							{
								ID:       "dc3",
								Priority: 0,
							},
							{
								ID:        "dc4",
								Priority:  1,
								Satellite: 1,
							},
						},
						SatelliteLogs:           3,
						SatelliteRedundancyMode: "one_satellite_double",
					},
				},
			}

			finalConfig := DatabaseConfiguration{
				RedundancyMode: RedundancyModeDouble,
				UsableRegions:  1,
				Regions: []Region{
					{
						DataCenters: []DataCenter{
							{
								ID:       "dc1",
								Priority: 1,
							},
						},
					},
				},
			}

			nextConfig := currentConfig.GetNextConfigurationChange(finalConfig)
			Expect(nextConfig).To(Equal(DatabaseConfiguration{
				RedundancyMode: RedundancyModeDouble,
				UsableRegions:  2,
				Regions: []Region{
					{
						DataCenters: []DataCenter{
							{
								ID:       "dc1",
								Priority: 1,
							},
						},
					},
					{
						DataCenters: []DataCenter{
							{
								ID:       "dc3",
								Priority: -1,
							},
						},
					},
				},
			}))
			Expect(nextConfig).NotTo(Equal(finalConfig))

			nextConfig = nextConfig.GetNextConfigurationChange(finalConfig)
			Expect(nextConfig).To(Equal(DatabaseConfiguration{
				RedundancyMode: RedundancyModeDouble,
				UsableRegions:  1,
				Regions: []Region{
					{
						DataCenters: []DataCenter{
							{
								ID:       "dc1",
								Priority: 1,
							},
						},
					},
					{
						DataCenters: []DataCenter{
							{
								ID:       "dc3",
								Priority: -1,
							},
						},
					},
				},
			}))
			Expect(nextConfig).NotTo(Equal(finalConfig))

			nextConfig = nextConfig.GetNextConfigurationChange(finalConfig)
			Expect(nextConfig).To(Equal(DatabaseConfiguration{
				RedundancyMode: RedundancyModeDouble,
				UsableRegions:  1,
				Regions: []Region{
					{
						DataCenters: []DataCenter{
							{
								ID:       "dc1",
								Priority: 1,
							},
						},
					},
				},
			}))
			Expect(nextConfig).To(Equal(finalConfig))
		})
	})

	When("disabling fearless DR and switch the dc", func() {
		It("should return the new configuration", func() {
			currentConfig := DatabaseConfiguration{
				RedundancyMode: RedundancyModeDouble,
				UsableRegions:  2,
				Regions: []Region{
					{
						DataCenters: []DataCenter{
							{
								ID:       "dc1",
								Priority: 1,
							},
							{
								ID:        "dc2",
								Priority:  1,
								Satellite: 1,
							},
						},
						SatelliteLogs:           3,
						SatelliteRedundancyMode: "one_satellite_double",
					},
					{
						DataCenters: []DataCenter{
							{
								ID:       "dc3",
								Priority: 0,
							},
							{
								ID:        "dc4",
								Priority:  1,
								Satellite: 1,
							},
						},
						SatelliteLogs:           3,
						SatelliteRedundancyMode: "one_satellite_double",
					},
				},
			}

			finalConfig := DatabaseConfiguration{
				RedundancyMode: RedundancyModeDouble,
				UsableRegions:  1,
				Regions: []Region{
					{
						DataCenters: []DataCenter{
							{
								ID:       "dc3",
								Priority: 1,
							},
						},
					},
				},
			}

			nextConfig := currentConfig.GetNextConfigurationChange(finalConfig)
			Expect(nextConfig).To(Equal(DatabaseConfiguration{
				RedundancyMode: RedundancyModeDouble,
				UsableRegions:  2,
				Regions: []Region{
					{
						DataCenters: []DataCenter{
							{
								ID:       "dc1",
								Priority: -1,
							},
						},
					},
					{
						DataCenters: []DataCenter{
							{
								ID:       "dc3",
								Priority: 1,
							},
						},
					},
				},
			}))
			Expect(nextConfig).NotTo(Equal(finalConfig))

			nextConfig = nextConfig.GetNextConfigurationChange(finalConfig)
			Expect(nextConfig).To(Equal(DatabaseConfiguration{
				RedundancyMode: RedundancyModeDouble,
				UsableRegions:  1,
				Regions: []Region{
					{
						DataCenters: []DataCenter{
							{
								ID:       "dc1",
								Priority: -1,
							},
						},
					},
					{
						DataCenters: []DataCenter{
							{
								ID:       "dc3",
								Priority: 1,
							},
						},
					},
				},
			}))
			Expect(nextConfig).NotTo(Equal(finalConfig))

			nextConfig = nextConfig.GetNextConfigurationChange(finalConfig)
			Expect(nextConfig).To(Equal(DatabaseConfiguration{
				RedundancyMode: RedundancyModeDouble,
				UsableRegions:  1,
				Regions: []Region{
					{
						DataCenters: []DataCenter{
							{
								ID:       "dc3",
								Priority: 1,
							},
						},
					},
				},
			}))
			Expect(nextConfig).To(Equal(finalConfig))
		})
	})

	When("disabling and clearing regions", func() {
		It("should return the new configuration", func() {
			currentConfig := DatabaseConfiguration{
				RedundancyMode: RedundancyModeDouble,
				UsableRegions:  2,
				Regions: []Region{
					{
						DataCenters: []DataCenter{
							{
								ID:       "dc1",
								Priority: 1,
							},
						},
					},
					{
						DataCenters: []DataCenter{
							{
								ID:       "dc3",
								Priority: 0,
							},
							{
								ID:        "dc4",
								Priority:  1,
								Satellite: 1,
							},
						},
						SatelliteLogs:           3,
						SatelliteRedundancyMode: "one_satellite_double",
					},
				},
			}

			finalConfig := DatabaseConfiguration{
				RedundancyMode: RedundancyModeDouble,
				UsableRegions:  1,
			}

			nextConfig := currentConfig.GetNextConfigurationChange(finalConfig)
			Expect(nextConfig).To(Equal(DatabaseConfiguration{
				RedundancyMode: RedundancyModeDouble,
				UsableRegions:  2,
				Regions: []Region{
					{
						DataCenters: []DataCenter{
							{
								ID:       "dc1",
								Priority: 1,
							},
						},
					},
					{
						DataCenters: []DataCenter{
							{
								ID:       "dc3",
								Priority: -1,
							},
						},
					},
				},
			}))
			Expect(nextConfig).NotTo(Equal(finalConfig))

			nextConfig = nextConfig.GetNextConfigurationChange(finalConfig)
			Expect(nextConfig).To(Equal(DatabaseConfiguration{
				RedundancyMode: RedundancyModeDouble,
				UsableRegions:  1,
				Regions: []Region{
					{
						DataCenters: []DataCenter{
							{
								ID:       "dc1",
								Priority: 1,
							},
						},
					},
					{
						DataCenters: []DataCenter{
							{
								ID:       "dc3",
								Priority: -1,
							},
						},
					},
				},
			}))
			Expect(nextConfig).NotTo(Equal(finalConfig))

			nextConfig = nextConfig.GetNextConfigurationChange(finalConfig)
			Expect(nextConfig).To(Equal(DatabaseConfiguration{
				RedundancyMode: RedundancyModeDouble,
				UsableRegions:  1,
			}))
			Expect(nextConfig).To(Equal(finalConfig))
		})
	})

	When("changing the primary DC with a single region", func() {
		It("should return the new configuration", func() {
			currentConfig := DatabaseConfiguration{
				RedundancyMode: RedundancyModeDouble,
				UsableRegions:  1,
				Regions: []Region{
					{
						DataCenters: []DataCenter{
							{
								ID:       "dc1",
								Priority: 1,
							},
						},
					},
				},
			}

			finalConfig := DatabaseConfiguration{
				RedundancyMode: RedundancyModeDouble,
				UsableRegions:  1,
				Regions: []Region{
					{
						DataCenters: []DataCenter{
							{
								ID:       "dc2",
								Priority: 1,
							},
						},
					},
				},
			}

			nextConfig := currentConfig.GetNextConfigurationChange(finalConfig)
			Expect(nextConfig).To(Equal(DatabaseConfiguration{
				RedundancyMode: RedundancyModeDouble,
				UsableRegions:  1,
				Regions: []Region{
					{
						DataCenters: []DataCenter{
							{
								ID:       "dc1",
								Priority: 1,
							},
						},
					},
					{
						DataCenters: []DataCenter{
							{
								ID:       "dc2",
								Priority: -1,
							},
						},
					},
				},
			}))
			Expect(nextConfig).NotTo(Equal(finalConfig))

			nextConfig = nextConfig.GetNextConfigurationChange(finalConfig)
			Expect(nextConfig).To(Equal(DatabaseConfiguration{
				RedundancyMode: RedundancyModeDouble,
				UsableRegions:  2,
				Regions: []Region{
					{
						DataCenters: []DataCenter{
							{
								ID:       "dc1",
								Priority: 1,
							},
						},
					},
					{
						DataCenters: []DataCenter{
							{
								ID:       "dc2",
								Priority: -1,
							},
						},
					},
				},
			}))
			Expect(nextConfig).NotTo(Equal(finalConfig))

			nextConfig = nextConfig.GetNextConfigurationChange(finalConfig)
			Expect(nextConfig).To(Equal(DatabaseConfiguration{
				RedundancyMode: RedundancyModeDouble,
				UsableRegions:  2,
				Regions: []Region{
					{
						DataCenters: []DataCenter{
							{
								ID:       "dc1",
								Priority: -1,
							},
						},
					},
					{
						DataCenters: []DataCenter{
							{
								ID:       "dc2",
								Priority: 1,
							},
						},
					},
				},
			}))
			Expect(nextConfig).NotTo(Equal(finalConfig))

			nextConfig = nextConfig.GetNextConfigurationChange(finalConfig)
			Expect(nextConfig).To(Equal(DatabaseConfiguration{
				RedundancyMode: RedundancyModeDouble,
				UsableRegions:  1,
				Regions: []Region{
					{
						DataCenters: []DataCenter{
							{
								ID:       "dc1",
								Priority: -1,
							},
						},
					},
					{
						DataCenters: []DataCenter{
							{
								ID:       "dc2",
								Priority: 1,
							},
						},
					},
				},
			}))
			Expect(nextConfig).NotTo(Equal(finalConfig))

			nextConfig = nextConfig.GetNextConfigurationChange(finalConfig)
			Expect(nextConfig).To(Equal(DatabaseConfiguration{
				RedundancyMode: RedundancyModeDouble,
				UsableRegions:  1,
				Regions: []Region{
					{
						DataCenters: []DataCenter{
							{
								ID:       "dc2",
								Priority: 1,
							},
						},
					},
				},
			}))
			Expect(nextConfig).To(Equal(finalConfig))
		})
	})

	When("changing the primary DC with multiple regions", func() {
		It("should return the new configuration", func() {
			currentConfig := DatabaseConfiguration{
				RedundancyMode: RedundancyModeDouble,
				UsableRegions:  2,
				Regions: []Region{
					{
						DataCenters: []DataCenter{
							{
								ID:       "dc1",
								Priority: 1,
							},
						},
					},
					{
						DataCenters: []DataCenter{
							{
								ID:       "dc2",
								Priority: 0,
							},
						},
					},
				},
			}

			finalConfig := DatabaseConfiguration{
				RedundancyMode: RedundancyModeDouble,
				UsableRegions:  2,
				Regions: []Region{
					{
						DataCenters: []DataCenter{
							{
								ID:       "dc3",
								Priority: 1,
							},
						},
					},
					{
						DataCenters: []DataCenter{
							{
								ID:       "dc2",
								Priority: 0,
							},
						},
					},
				},
			}

			nextConfig := currentConfig.GetNextConfigurationChange(finalConfig)
			Expect(nextConfig).To(Equal(DatabaseConfiguration{
				RedundancyMode: RedundancyModeDouble,
				UsableRegions:  2,
				Regions: []Region{
					{
						DataCenters: []DataCenter{
							{
								ID:       "dc1",
								Priority: -1,
							},
						},
					},
					{
						DataCenters: []DataCenter{
							{
								ID:       "dc2",
								Priority: 1,
							},
						},
					},
				},
			}))
			Expect(nextConfig).NotTo(Equal(finalConfig))

			nextConfig = nextConfig.GetNextConfigurationChange(finalConfig)
			Expect(nextConfig).To(Equal(DatabaseConfiguration{
				RedundancyMode: RedundancyModeDouble,
				UsableRegions:  1,
				Regions: []Region{
					{
						DataCenters: []DataCenter{
							{
								ID:       "dc1",
								Priority: -1,
							},
						},
					},
					{
						DataCenters: []DataCenter{
							{
								ID:       "dc2",
								Priority: 1,
							},
						},
					},
				},
			}))
			Expect(nextConfig).NotTo(Equal(finalConfig))

			nextConfig = nextConfig.GetNextConfigurationChange(finalConfig)
			Expect(nextConfig).To(Equal(DatabaseConfiguration{
				RedundancyMode: RedundancyModeDouble,
				UsableRegions:  1,
				Regions: []Region{
					{
						DataCenters: []DataCenter{
							{
								ID:       "dc2",
								Priority: 1,
							},
						},
					},
				},
			}))
			Expect(nextConfig).NotTo(Equal(finalConfig))

			nextConfig = nextConfig.GetNextConfigurationChange(finalConfig)
			Expect(nextConfig).To(Equal(DatabaseConfiguration{
				RedundancyMode: RedundancyModeDouble,
				UsableRegions:  1,
				Regions: []Region{
					{
						DataCenters: []DataCenter{
							{
								ID:       "dc2",
								Priority: 1,
							},
						},
					},
					{
						DataCenters: []DataCenter{
							{
								ID:       "dc3",
								Priority: -1,
							},
						},
					},
				},
			}))
			Expect(nextConfig).NotTo(Equal(finalConfig))

			nextConfig = nextConfig.GetNextConfigurationChange(finalConfig)
			Expect(nextConfig).To(Equal(DatabaseConfiguration{
				RedundancyMode: RedundancyModeDouble,
				UsableRegions:  2,
				Regions: []Region{
					{
						DataCenters: []DataCenter{
							{
								ID:       "dc2",
								Priority: 1,
							},
						},
					},
					{
						DataCenters: []DataCenter{
							{
								ID:       "dc3",
								Priority: -1,
							},
						},
					},
				},
			}))
			Expect(nextConfig).NotTo(Equal(finalConfig))

			nextConfig = nextConfig.GetNextConfigurationChange(finalConfig)
			Expect(nextConfig).To(Equal(DatabaseConfiguration{
				RedundancyMode: RedundancyModeDouble,
				UsableRegions:  2,
				Regions: []Region{
					{
						DataCenters: []DataCenter{
							{
								ID:       "dc2",
								Priority: 0,
							},
						},
					},
					{
						DataCenters: []DataCenter{
							{
								ID:       "dc3",
								Priority: 1,
							},
						},
					},
				},
			}))
			Expect(nextConfig).NotTo(Equal(finalConfig))

			nextConfig = nextConfig.GetNextConfigurationChange(finalConfig)
			Expect(nextConfig).To(Equal(DatabaseConfiguration{
				RedundancyMode: RedundancyModeDouble,
				UsableRegions:  2,
				Regions: []Region{
					{
						DataCenters: []DataCenter{
							{
								ID:       "dc3",
								Priority: 1,
							},
						},
					},
					{
						DataCenters: []DataCenter{
							{
								ID:       "dc2",
								Priority: 0,
							},
						},
					},
				},
			}))
			Expect(nextConfig).To(Equal(finalConfig))
		})
	})

	When("changing multiple DCs", func() {
		It("should return the new configuration", func() {
			currentConfig := DatabaseConfiguration{
				RedundancyMode: RedundancyModeDouble,
				UsableRegions:  2,
				Regions: []Region{
					{
						DataCenters: []DataCenter{
							{
								ID:       "dc1",
								Priority: 1,
							},
						},
					},
					{
						DataCenters: []DataCenter{
							{
								ID:       "dc2",
								Priority: 0,
							},
						},
					},
				},
			}

			finalConfig := DatabaseConfiguration{
				RedundancyMode: RedundancyModeDouble,
				UsableRegions:  2,
				Regions: []Region{
					{
						DataCenters: []DataCenter{
							{
								ID:       "dc3",
								Priority: 1,
							},
						},
					},
					{
						DataCenters: []DataCenter{
							{
								ID:       "dc4",
								Priority: 0,
							},
						},
					},
				},
			}

			nextConfig := currentConfig.GetNextConfigurationChange(finalConfig)
			Expect(nextConfig).To(Equal(DatabaseConfiguration{
				RedundancyMode: RedundancyModeDouble,
				UsableRegions:  2,
				Regions: []Region{
					{
						DataCenters: []DataCenter{
							{
								ID:       "dc1",
								Priority: -1,
							},
						},
					},
					{
						DataCenters: []DataCenter{
							{
								ID:       "dc2",
								Priority: 1,
							},
						},
					},
				},
			}))
			Expect(nextConfig).NotTo(Equal(finalConfig))

			nextConfig = nextConfig.GetNextConfigurationChange(finalConfig)
			Expect(nextConfig).To(Equal(DatabaseConfiguration{
				RedundancyMode: RedundancyModeDouble,
				UsableRegions:  1,
				Regions: []Region{
					{
						DataCenters: []DataCenter{
							{
								ID:       "dc1",
								Priority: -1,
							},
						},
					},
					{
						DataCenters: []DataCenter{
							{
								ID:       "dc2",
								Priority: 1,
							},
						},
					},
				},
			}))
			Expect(nextConfig).NotTo(Equal(finalConfig))

			nextConfig = nextConfig.GetNextConfigurationChange(finalConfig)
			Expect(nextConfig).To(Equal(DatabaseConfiguration{
				RedundancyMode: RedundancyModeDouble,
				UsableRegions:  1,
				Regions: []Region{
					{
						DataCenters: []DataCenter{
							{
								ID:       "dc2",
								Priority: 1,
							},
						},
					},
				},
			}))
			Expect(nextConfig).NotTo(Equal(finalConfig))

			nextConfig = nextConfig.GetNextConfigurationChange(finalConfig)
			Expect(nextConfig).To(Equal(DatabaseConfiguration{
				RedundancyMode: RedundancyModeDouble,
				UsableRegions:  1,
				Regions: []Region{
					{
						DataCenters: []DataCenter{
							{
								ID:       "dc2",
								Priority: 1,
							},
						},
					},
					{
						DataCenters: []DataCenter{
							{
								ID:       "dc3",
								Priority: -1,
							},
						},
					},
				},
			}))
			Expect(nextConfig).NotTo(Equal(finalConfig))

			nextConfig = nextConfig.GetNextConfigurationChange(finalConfig)
			Expect(nextConfig).To(Equal(DatabaseConfiguration{
				RedundancyMode: RedundancyModeDouble,
				UsableRegions:  2,
				Regions: []Region{
					{
						DataCenters: []DataCenter{
							{
								ID:       "dc2",
								Priority: 1,
							},
						},
					},
					{
						DataCenters: []DataCenter{
							{
								ID:       "dc3",
								Priority: -1,
							},
						},
					},
				},
			}))
			Expect(nextConfig).NotTo(Equal(finalConfig))

			nextConfig = nextConfig.GetNextConfigurationChange(finalConfig)
			Expect(nextConfig).To(Equal(DatabaseConfiguration{
				RedundancyMode: RedundancyModeDouble,
				UsableRegions:  2,
				Regions: []Region{
					{
						DataCenters: []DataCenter{
							{
								ID:       "dc2",
								Priority: -1,
							},
						},
					},
					{
						DataCenters: []DataCenter{
							{
								ID:       "dc3",
								Priority: 1,
							},
						},
					},
				},
			}))
			Expect(nextConfig).NotTo(Equal(finalConfig))

			nextConfig = nextConfig.GetNextConfigurationChange(finalConfig)
			Expect(nextConfig).To(Equal(DatabaseConfiguration{
				RedundancyMode: RedundancyModeDouble,
				UsableRegions:  1,
				Regions: []Region{
					{
						DataCenters: []DataCenter{
							{
								ID:       "dc2",
								Priority: -1,
							},
						},
					},
					{
						DataCenters: []DataCenter{
							{
								ID:       "dc3",
								Priority: 1,
							},
						},
					},
				},
			}))
			Expect(nextConfig).NotTo(Equal(finalConfig))

			nextConfig = nextConfig.GetNextConfigurationChange(finalConfig)
			Expect(nextConfig).To(Equal(DatabaseConfiguration{
				RedundancyMode: RedundancyModeDouble,
				UsableRegions:  1,
				Regions: []Region{
					{
						DataCenters: []DataCenter{
							{
								ID:       "dc3",
								Priority: 1,
							},
						},
					},
				},
			}))
			Expect(nextConfig).NotTo(Equal(finalConfig))

			nextConfig = nextConfig.GetNextConfigurationChange(finalConfig)
			Expect(nextConfig).To(Equal(DatabaseConfiguration{
				RedundancyMode: RedundancyModeDouble,
				UsableRegions:  1,
				Regions: []Region{
					{
						DataCenters: []DataCenter{
							{
								ID:       "dc3",
								Priority: 1,
							},
						},
					},
					{
						DataCenters: []DataCenter{
							{
								ID:       "dc4",
								Priority: -1,
							},
						},
					},
				},
			}))
			Expect(nextConfig).NotTo(Equal(finalConfig))

			nextConfig = nextConfig.GetNextConfigurationChange(finalConfig)
			Expect(nextConfig).To(Equal(DatabaseConfiguration{
				RedundancyMode: RedundancyModeDouble,
				UsableRegions:  2,
				Regions: []Region{
					{
						DataCenters: []DataCenter{
							{
								ID:       "dc3",
								Priority: 1,
							},
						},
					},
					{
						DataCenters: []DataCenter{
							{
								ID:       "dc4",
								Priority: -1,
							},
						},
					},
				},
			}))
			Expect(nextConfig).NotTo(Equal(finalConfig))

			nextConfig = nextConfig.GetNextConfigurationChange(finalConfig)
			Expect(nextConfig).To(Equal(DatabaseConfiguration{
				RedundancyMode: RedundancyModeDouble,
				UsableRegions:  2,
				Regions: []Region{
					{
						DataCenters: []DataCenter{
							{
								ID:       "dc3",
								Priority: 1,
							},
						},
					},
					{
						DataCenters: []DataCenter{
							{
								ID:       "dc4",
								Priority: 0,
							},
						},
					},
				},
			}))
			Expect(nextConfig).To(Equal(finalConfig))
		})
	})

	Context("Normalize cluster spec", func() {
		version := "7.1.0"
		When("log routers are missing", func() {
			It("should set the correct value (-1) for log routers", func() {
				spec := DatabaseConfiguration{}
				spec.RemoteLogs = 9
				normalized := spec.NormalizeConfigurationWithSeparatedProxies(version, false)
				Expect(normalized.LogRouters).To(Equal(-1))
				Expect(normalized.RemoteLogs).To(Equal(9))
			})
		})

		When("the DC order is incorrect", func() {
			It("should correct the order", func() {
				spec := DatabaseConfiguration{
					Regions: []Region{
						{
							DataCenters: []DataCenter{
								{
									ID:       "dc1",
									Priority: 1,
								},
								{
									ID:        "dc1a",
									Priority:  1,
									Satellite: 1,
								},
								{
									ID:        "dc1b",
									Priority:  2,
									Satellite: 1,
								},
							},
						},
						{
							DataCenters: []DataCenter{
								{
									ID:        "dc2a",
									Priority:  2,
									Satellite: 1,
								},
								{
									ID:       "dc2",
									Priority: 1,
								},
								{
									ID:        "dc2b",
									Priority:  0,
									Satellite: 1,
								},
							},
						},
					},
				}
				normalized := spec.NormalizeConfigurationWithSeparatedProxies(version, false)
				Expect(normalized.Regions).To(Equal([]Region{
					{
						DataCenters: []DataCenter{
							{
								ID:       "dc1",
								Priority: 1,
							},
							{
								ID:        "dc1b",
								Priority:  2,
								Satellite: 1,
							},
							{
								ID:        "dc1a",
								Priority:  1,
								Satellite: 1,
							},
						},
					},
					{
						DataCenters: []DataCenter{
							{
								ID:       "dc2",
								Priority: 1,
							},
							{
								ID:        "dc2a",
								Priority:  2,
								Satellite: 1,
							},
							{
								ID:        "dc2b",
								Priority:  0,
								Satellite: 1,
							},
						},
					},
				}))
			})
		})

		When("the region order is incorrect", func() {
			It("should return the correct order", func() {
				spec := DatabaseConfiguration{
					Regions: []Region{
						{
							DataCenters: []DataCenter{
								{
									ID:       "dc1",
									Priority: 0,
								},
								{
									ID:        "dc1a",
									Priority:  2,
									Satellite: 1,
								},
								{
									ID:        "dc1b",
									Priority:  1,
									Satellite: 1,
								},
							},
						},
						{
							DataCenters: []DataCenter{
								{
									ID:       "dc2",
									Priority: 1,
								},
								{
									ID:        "dc2a",
									Priority:  1,
									Satellite: 1,
								},
								{
									ID:        "dc2b",
									Priority:  0,
									Satellite: 1,
								},
							},
						},
					},
				}
				normalized := spec.NormalizeConfigurationWithSeparatedProxies(version, false)
				Expect(normalized.Regions).To(Equal([]Region{
					{
						DataCenters: []DataCenter{
							{
								ID:       "dc2",
								Priority: 1,
							},
							{
								ID:        "dc2a",
								Priority:  1,
								Satellite: 1,
							},
							{
								ID:        "dc2b",
								Priority:  0,
								Satellite: 1,
							},
						},
					},
					{
						DataCenters: []DataCenter{
							{
								ID:       "dc1",
								Priority: 0,
							},
							{
								ID:        "dc1a",
								Priority:  2,
								Satellite: 1,
							},
							{
								ID:        "dc1b",
								Priority:  1,
								Satellite: 1,
							},
						},
					},
				}))
			})
		})
	})

	When("the process address is parsed", func() {
		type testCase struct {
			input        string
			expectedAddr ProcessAddress
			expectedStr  string
			err          error
		}

		DescribeTable("should print the correct string",
			func(tc testCase) {
				address, err := ParseProcessAddress(tc.input)
				if err == nil {
					Expect(err).NotTo(HaveOccurred())
					Expect(address).To(Equal(tc.expectedAddr))
					Expect(address.String()).To(Equal(tc.expectedStr))
				} else {
					// When an error has happened we don't have to check the result
					Expect(err).To(HaveOccurred())
					Expect(err.Error()).To(Equal(tc.err.Error()))
				}
			},
			Entry("IPv4 with TLS flag",
				testCase{
					input: "127.0.0.1:4500:tls",
					expectedAddr: ProcessAddress{
						IPAddress: net.ParseIP("127.0.0.1"),
						Port:      4500,
						Flags:     map[string]bool{"tls": true},
					},
					expectedStr: "127.0.0.1:4500:tls",
					err:         nil,
				}),
			Entry("IPv4 without TLS flag",
				testCase{
					input: "127.0.0.1:4500",
					expectedAddr: ProcessAddress{
						IPAddress: net.ParseIP("127.0.0.1"),
						Port:      4500,
						Flags:     nil,
					},
					expectedStr: "127.0.0.1:4500",
					err:         nil,
				}),
			Entry("IPv4 without port and TLS flag",
				testCase{
					input: "127.0.0.1",
					expectedAddr: ProcessAddress{
						IPAddress: net.ParseIP("127.0.0.1"),
						Port:      0,
						Flags:     nil,
					},
					expectedStr: "127.0.0.1",
					err:         nil,
				}),
			Entry("IPv6 with TLS flag",
				testCase{
					input: "[::1]:4500:tls",
					expectedAddr: ProcessAddress{
						IPAddress: net.ParseIP("::1"),
						Port:      4500,
						Flags:     map[string]bool{"tls": true},
					},
					expectedStr: "[::1]:4500:tls",
					err:         nil,
				}),
			Entry("IPv6 without TLS flag",
				testCase{
					input: "[::1]:4500",
					expectedAddr: ProcessAddress{
						IPAddress: net.ParseIP("::1"),
						Port:      4500,
						Flags:     nil,
					},
					expectedStr: "[::1]:4500",
					err:         nil,
				}),
			Entry("IPv6 without port and TLS flag",
				testCase{
					input: "::1",
					expectedAddr: ProcessAddress{
						IPAddress: net.ParseIP("::1"),
						Port:      0,
						Flags:     nil,
					},
					expectedStr: "::1",
					err:         nil,
				}),
			Entry("IPv6 with bad port",
				testCase{
					input: "[::1]:bad",
					err:   fmt.Errorf("strconv.Atoi: parsing \"bad\": invalid syntax"),
				}),
			Entry("IPv4 with bad port",
				testCase{
					input: "127.0.0.1:bad",
					err:   fmt.Errorf("strconv.Atoi: parsing \"bad\": invalid syntax"),
				}),
			Entry("host name",
				testCase{
					input: "operator-test-1-storage-1.operator-test-1.my-ns.svc.cluster.local:4500",
					expectedAddr: ProcessAddress{
						StringAddress: "operator-test-1-storage-1.operator-test-1.my-ns.svc.cluster.local",
						Port:          4500,
						Flags:         nil,
					},
					expectedStr: "operator-test-1-storage-1.operator-test-1.my-ns.svc.cluster.local:4500",
					err:         nil,
				}),
			Entry("IP from host name",
				testCase{
					input: "127.0.0.1:4501(fromHostname)",
					expectedAddr: ProcessAddress{
						IPAddress:    net.ParseIP("127.0.0.1"),
						Port:         4501,
						Flags:        nil,
						FromHostname: true,
					},
					expectedStr: "127.0.0.1:4501(fromHostname)",
					err:         nil,
				}),
		)
	})

	When("printing a process address", func() {
		type testCase struct {
			processAddr ProcessAddress
			expected    string
		}

		DescribeTable("should print the correct string",
			func(tc testCase) {
				Expect(tc.processAddr.String()).To(Equal(tc.expected))

			},
			Entry("IPv6 with TLS flag",
				testCase{
					processAddr: ProcessAddress{
						IPAddress: net.ParseIP("::1"),
						Port:      4500,
						Flags:     map[string]bool{"tls": true},
					},
					expected: "[::1]:4500:tls",
				}),
			Entry("IPv6 with without TLS flag",
				testCase{
					processAddr: ProcessAddress{
						IPAddress: net.ParseIP("::1"),
						Port:      4500,
						Flags:     map[string]bool{},
					},
					expected: "[::1]:4500",
				}),
			Entry("IPv6 with without port and TLS flag",
				testCase{
					processAddr: ProcessAddress{
						IPAddress: net.ParseIP("::1"),
						Port:      0,
						Flags:     map[string]bool{},
					},
					expected: "::1",
				}),
			Entry("IPv4 with TLS flag",
				testCase{
					processAddr: ProcessAddress{
						IPAddress: net.ParseIP("127.0.0.1"),
						Port:      4500,
						Flags:     map[string]bool{"tls": true},
					},
					expected: "127.0.0.1:4500:tls",
				}),
			Entry("IPv4 with without TLS flag",
				testCase{
					processAddr: ProcessAddress{
						IPAddress: net.ParseIP("127.0.0.1"),
						Port:      4500,
						Flags:     map[string]bool{},
					},
					expected: "127.0.0.1:4500",
				}),
			Entry("IPv4 with without port and TLS flag",
				testCase{
					processAddr: ProcessAddress{
						IPAddress: net.ParseIP("127.0.0.1"),
						Port:      0,
						Flags:     map[string]bool{},
					},
					expected: "127.0.0.1",
				}),
			Entry("With a placeholder",
				testCase{
					processAddr: ProcessAddress{
						StringAddress: "$POD_IP",
						Port:          4500,
						Flags:         map[string]bool{},
					},
					expected: "$POD_IP:4500",
				}),
		)
	})

	When("a process group is being removed", func() {
		It("should remove the process group", func() {
			cluster := &FoundationDBCluster{
				ObjectMeta: metav1.ObjectMeta{
					Name: "sample-cluster",
				},
			}
			Expect(cluster.ProcessGroupIsBeingRemoved("storage-1")).To(BeFalse())

			cluster.Spec.ProcessGroupsToRemove = []ProcessGroupID{"log-1"}
			Expect(cluster.ProcessGroupIsBeingRemoved("storage-1")).To(BeFalse())
			Expect(cluster.ProcessGroupIsBeingRemoved("log-1")).To(BeTrue())
			cluster.Spec.ProcessGroupsToRemove = nil

			cluster.Spec.ProcessGroupsToRemoveWithoutExclusion = []ProcessGroupID{"log-1"}
			Expect(cluster.ProcessGroupIsBeingRemoved("storage-1")).To(BeFalse())
			Expect(cluster.ProcessGroupIsBeingRemoved("log-1")).To(BeTrue())
			cluster.Spec.ProcessGroupsToRemoveWithoutExclusion = nil
		})
	})

	When("checking the reconciliation for a cluster", func() {
		var createCluster func() *FoundationDBCluster

		When("the cluster supports grv and commit proxies", func() {
			BeforeEach(func() {
				createCluster = func() *FoundationDBCluster {
					return &FoundationDBCluster{
						ObjectMeta: metav1.ObjectMeta{
							Name:       "sample-cluster",
							Namespace:  "default",
							Generation: 2,
						},
						Spec: FoundationDBClusterSpec{
							Version:               "7.0.0",
							DatabaseConfiguration: DatabaseConfiguration{},
						},
						Status: FoundationDBClusterStatus{
							Health: ClusterHealth{
								Available: true,
								Healthy:   true,
							},
							RequiredAddresses: RequiredAddressSet{
								NonTLS: true,
							},
							DatabaseConfiguration: DatabaseConfiguration{
								RedundancyMode: RedundancyModeDouble,
								StorageEngine:  StorageEngineSSD2,
								UsableRegions:  1,
								RoleCounts: RoleCounts{
									Logs:          3,
									Proxies:       3,
									GrvProxies:    0,
									CommitProxies: 0,
									Resolvers:     1,
									LogRouters:    -1,
									RemoteLogs:    -1,
								},
							},
							Generations: ClusterGenerationStatus{
								Reconciled: 1,
							},
							ProcessGroups: []*ProcessGroupStatus{
								{ProcessGroupID: "storage-1", ProcessClass: "storage"},
								{ProcessGroupID: "storage-2", ProcessClass: "storage"},
								{ProcessGroupID: "storage-3", ProcessClass: "storage"},
								{ProcessGroupID: "stateless-1", ProcessClass: "stateless"},
								{ProcessGroupID: "stateless-2", ProcessClass: "stateless"},
								{ProcessGroupID: "stateless-3", ProcessClass: "stateless"},
								{ProcessGroupID: "stateless-4", ProcessClass: "stateless"},
								{ProcessGroupID: "stateless-5", ProcessClass: "stateless"},
								{ProcessGroupID: "stateless-6", ProcessClass: "stateless"},
								{ProcessGroupID: "stateless-7", ProcessClass: "stateless"},
								{ProcessGroupID: "stateless-8", ProcessClass: "stateless"},
								{ProcessGroupID: "stateless-9", ProcessClass: "stateless"},
								{ProcessGroupID: "log-1", ProcessClass: "log"},
								{ProcessGroupID: "log-2", ProcessClass: "log"},
								{ProcessGroupID: "log-3", ProcessClass: "log"},
								{ProcessGroupID: "log-4", ProcessClass: "log"},
							},
							Configured: true,
						},
					}
				}
			})

			It("should return the correct status", func() {
				cluster := createCluster()

				result, err := cluster.CheckReconciliation(log)
				Expect(result).To(BeTrue())
				Expect(err).NotTo(HaveOccurred())
				Expect(cluster.Status.Generations).To(Equal(ClusterGenerationStatus{
					Reconciled: 2,
				}))

				cluster = createCluster()
				cluster.Status.Configured = false
				result, err = cluster.CheckReconciliation(log)
				Expect(err).NotTo(HaveOccurred())
				Expect(result).To(BeFalse())
				Expect(cluster.Status.Generations).To(Equal(ClusterGenerationStatus{
					Reconciled:               1,
					NeedsConfigurationChange: 2,
				}))

				cluster = createCluster()
				cluster.Status.ProcessGroups = append(cluster.Status.ProcessGroups, &ProcessGroupStatus{ProcessGroupID: "storage-5", ProcessClass: "storage"})
				result, err = cluster.CheckReconciliation(log)
				Expect(err).NotTo(HaveOccurred())
				Expect(result).To(BeFalse())
				Expect(cluster.Status.Generations).To(Equal(ClusterGenerationStatus{
					Reconciled:  1,
					NeedsShrink: 2,
				}))

				cluster = createCluster()
				cluster.Status.ProcessGroups = cluster.Status.ProcessGroups[1:]
				result, err = cluster.CheckReconciliation(log)
				Expect(err).NotTo(HaveOccurred())
				Expect(result).To(BeFalse())
				Expect(cluster.Status.Generations).To(Equal(ClusterGenerationStatus{
					Reconciled: 1,
					NeedsGrow:  2,
				}))

				cluster = createCluster()
				cluster.Status.Health.Available = false
				result, err = cluster.CheckReconciliation(log)
				Expect(err).NotTo(HaveOccurred())
				Expect(result).To(BeFalse())
				Expect(cluster.Status.Generations).To(Equal(ClusterGenerationStatus{
					Reconciled:          1,
					DatabaseUnavailable: 2,
				}))

				cluster = createCluster()
				cluster.Spec.DatabaseConfiguration.StorageEngine = "ssd-1"
				result, err = cluster.CheckReconciliation(log)
				Expect(err).NotTo(HaveOccurred())
				Expect(result).To(BeFalse())
				Expect(cluster.Status.Generations).To(Equal(ClusterGenerationStatus{
					Reconciled:               1,
					NeedsConfigurationChange: 2,
				}))

				cluster = createCluster()
				cluster.Status.HasIncorrectConfigMap = true
				result, err = cluster.CheckReconciliation(log)
				Expect(err).NotTo(HaveOccurred())
				Expect(result).To(BeFalse())
				Expect(cluster.Status.Generations).To(Equal(ClusterGenerationStatus{
					Reconciled:             1,
					NeedsMonitorConfUpdate: 2,
				}))

				cluster = createCluster()
				cluster.Status.RequiredAddresses.TLS = true
				result, err = cluster.CheckReconciliation(log)
				Expect(err).NotTo(HaveOccurred())
				Expect(result).To(BeFalse())
				Expect(cluster.Status.Generations).To(Equal(ClusterGenerationStatus{
					Reconciled:        1,
					HasExtraListeners: 2,
				}))

				cluster = createCluster()
				cluster.Spec.ProcessCounts.Storage = 2
				cluster.Status.ProcessGroups[0].MarkForRemoval()
				result, err = cluster.CheckReconciliation(log)
				Expect(err).NotTo(HaveOccurred())
				Expect(result).To(BeFalse())
				Expect(cluster.Status.Generations).To(Equal(ClusterGenerationStatus{
					Reconciled:  1,
					NeedsShrink: 2,
				}))

				cluster = createCluster()
				cluster.Spec.ProcessCounts.Storage = 2
				cluster.Status.ProcessGroups[0].MarkForRemoval()
				cluster.Status.ProcessGroups[0].UpdateCondition(ResourcesTerminating, true, nil, "")
				result, err = cluster.CheckReconciliation(log)
				Expect(err).NotTo(HaveOccurred())
				Expect(result).To(BeTrue())
				Expect(cluster.Status.Generations).To(Equal(ClusterGenerationStatus{
					Reconciled:        2,
					HasPendingRemoval: 2,
				}))

				cluster = createCluster()
				cluster.Spec.ProcessCounts.Storage = 2
				cluster.Status.ProcessGroups[0].MarkForRemoval()
				cluster.Status.ProcessGroups[0].SetExclude()
				cluster.Status.ProcessGroups[0].UpdateCondition(IncorrectCommandLine, true, nil, "")
				cluster.Status.ProcessGroups[0].UpdateCondition(ResourcesTerminating, true, nil, "")
				result, err = cluster.CheckReconciliation(log)
				Expect(err).NotTo(HaveOccurred())
				Expect(result).To(BeTrue())
				Expect(cluster.Status.Generations).To(Equal(ClusterGenerationStatus{
					Reconciled:        2,
					HasPendingRemoval: 2,
				}))

				cluster = createCluster()
				cluster.Status.HasIncorrectServiceConfig = true
				result, err = cluster.CheckReconciliation(log)
				Expect(err).NotTo(HaveOccurred())
				Expect(result).To(BeFalse())
				Expect(cluster.Status.Generations).To(Equal(ClusterGenerationStatus{
					Reconciled:         1,
					NeedsServiceUpdate: 2,
				}))

				cluster = createCluster()
				cluster.Status.NeedsNewCoordinators = true
				result, err = cluster.CheckReconciliation(log)
				Expect(err).NotTo(HaveOccurred())
				Expect(result).To(BeFalse())
				Expect(cluster.Status.Generations).To(Equal(ClusterGenerationStatus{
					Reconciled:             1,
					NeedsCoordinatorChange: 2,
				}))

				cluster = createCluster()
				cluster.Status.ProcessGroups[0].UpdateCondition(IncorrectCommandLine, true, nil, "")
				result, err = cluster.CheckReconciliation(log)
				Expect(err).NotTo(HaveOccurred())
				Expect(result).To(BeFalse())
				Expect(cluster.Status.Generations).To(Equal(ClusterGenerationStatus{
					Reconciled:          1,
					HasUnhealthyProcess: 2,
					NeedsBounce:         2,
				}))

				cluster = createCluster()
				cluster.Spec.LockOptions.DenyList = append(cluster.Spec.LockOptions.DenyList, LockDenyListEntry{ID: "dc1"})
				result, err = cluster.CheckReconciliation(log)
				Expect(err).NotTo(HaveOccurred())
				Expect(result).To(BeFalse())
				Expect(cluster.Status.Generations).To(Equal(ClusterGenerationStatus{
					Reconciled:                    1,
					NeedsLockConfigurationChanges: 2,
				}))

				cluster = createCluster()
				cluster.Spec.LockOptions.DenyList = append(cluster.Spec.LockOptions.DenyList, LockDenyListEntry{ID: "dc1"})
				cluster.Status.Locks.DenyList = []string{"dc1", "dc2"}
				result, err = cluster.CheckReconciliation(log)
				Expect(err).NotTo(HaveOccurred())
				Expect(result).To(BeTrue())
				Expect(cluster.Status.Generations).To(Equal(ClusterGenerationStatus{
					Reconciled: 2,
				}))

				cluster = createCluster()
				cluster.Spec.LockOptions.DenyList = append(cluster.Spec.LockOptions.DenyList, LockDenyListEntry{ID: "dc1", Allow: true})
				cluster.Status.Locks.DenyList = []string{"dc1", "dc2"}
				result, err = cluster.CheckReconciliation(log)
				Expect(err).NotTo(HaveOccurred())
				Expect(result).To(BeFalse())
				Expect(cluster.Status.Generations).To(Equal(ClusterGenerationStatus{
					Reconciled:                    1,
					NeedsLockConfigurationChanges: 2,
				}))

				cluster = createCluster()
				cluster.Spec.LockOptions.DenyList = append(cluster.Spec.LockOptions.DenyList, LockDenyListEntry{ID: "dc1", Allow: true})
				result, err = cluster.CheckReconciliation(log)
				Expect(err).NotTo(HaveOccurred())
				Expect(result).To(BeTrue())
				Expect(cluster.Status.Generations).To(Equal(ClusterGenerationStatus{
					Reconciled: 2,
				}))
			})
		})

		When("the cluster does not support grv and commit proxies", func() {
			BeforeEach(func() {
				createCluster = func() *FoundationDBCluster {
					return &FoundationDBCluster{
						ObjectMeta: metav1.ObjectMeta{
							Name:       "sample-cluster",
							Namespace:  "default",
							Generation: 2,
						},
						Spec: FoundationDBClusterSpec{
							Version:               Versions.Default.String(),
							DatabaseConfiguration: DatabaseConfiguration{},
						},
						Status: FoundationDBClusterStatus{
							Health: ClusterHealth{
								Available: true,
								Healthy:   true,
							},
							RequiredAddresses: RequiredAddressSet{
								NonTLS: true,
							},
							DatabaseConfiguration: DatabaseConfiguration{
								RedundancyMode: RedundancyModeDouble,
								StorageEngine:  StorageEngineSSD2,
								UsableRegions:  1,
								RoleCounts: RoleCounts{
									Logs:          3,
									Proxies:       3,
									GrvProxies:    0,
									CommitProxies: 0,
									Resolvers:     1,
									LogRouters:    -1,
									RemoteLogs:    -1,
								},
							},
							Generations: ClusterGenerationStatus{
								Reconciled: 1,
							},
							ProcessGroups: []*ProcessGroupStatus{
								{ProcessGroupID: "storage-1", ProcessClass: "storage"},
								{ProcessGroupID: "storage-2", ProcessClass: "storage"},
								{ProcessGroupID: "storage-3", ProcessClass: "storage"},
								{ProcessGroupID: "stateless-1", ProcessClass: "stateless"},
								{ProcessGroupID: "stateless-2", ProcessClass: "stateless"},
								{ProcessGroupID: "stateless-3", ProcessClass: "stateless"},
								{ProcessGroupID: "stateless-4", ProcessClass: "stateless"},
								{ProcessGroupID: "stateless-5", ProcessClass: "stateless"},
								{ProcessGroupID: "stateless-6", ProcessClass: "stateless"},
								{ProcessGroupID: "stateless-7", ProcessClass: "stateless"},
								{ProcessGroupID: "stateless-8", ProcessClass: "stateless"},
								{ProcessGroupID: "stateless-9", ProcessClass: "stateless"},
								{ProcessGroupID: "log-1", ProcessClass: "log"},
								{ProcessGroupID: "log-2", ProcessClass: "log"},
								{ProcessGroupID: "log-3", ProcessClass: "log"},
								{ProcessGroupID: "log-4", ProcessClass: "log"},
							},
							Configured: true,
						},
					}
				}
			})

			It("should return the correct status", func() {
				cluster := createCluster()

				result, err := cluster.CheckReconciliation(log)
				Expect(result).To(BeTrue())
				Expect(err).NotTo(HaveOccurred())
				Expect(cluster.Status.Generations).To(Equal(ClusterGenerationStatus{
					Reconciled: 2,
				}))

				cluster = createCluster()
				cluster.Status.Configured = false
				result, err = cluster.CheckReconciliation(log)
				Expect(err).NotTo(HaveOccurred())
				Expect(result).To(BeFalse())
				Expect(cluster.Status.Generations).To(Equal(ClusterGenerationStatus{
					Reconciled:               1,
					NeedsConfigurationChange: 2,
				}))

				cluster = createCluster()
				cluster.Status.ProcessGroups = append(cluster.Status.ProcessGroups, &ProcessGroupStatus{ProcessGroupID: "storage-5", ProcessClass: "storage"})
				result, err = cluster.CheckReconciliation(log)
				Expect(err).NotTo(HaveOccurred())
				Expect(result).To(BeFalse())
				Expect(cluster.Status.Generations).To(Equal(ClusterGenerationStatus{
					Reconciled:  1,
					NeedsShrink: 2,
				}))

				cluster = createCluster()
				cluster.Status.ProcessGroups = cluster.Status.ProcessGroups[1:]
				result, err = cluster.CheckReconciliation(log)
				Expect(err).NotTo(HaveOccurred())
				Expect(result).To(BeFalse())
				Expect(cluster.Status.Generations).To(Equal(ClusterGenerationStatus{
					Reconciled: 1,
					NeedsGrow:  2,
				}))

				cluster = createCluster()
				cluster.Status.Health.Available = false
				result, err = cluster.CheckReconciliation(log)
				Expect(err).NotTo(HaveOccurred())
				Expect(result).To(BeFalse())
				Expect(cluster.Status.Generations).To(Equal(ClusterGenerationStatus{
					Reconciled:          1,
					DatabaseUnavailable: 2,
				}))

				cluster = createCluster()
				cluster.Spec.DatabaseConfiguration.StorageEngine = "ssd-1"
				result, err = cluster.CheckReconciliation(log)
				Expect(err).NotTo(HaveOccurred())
				Expect(result).To(BeFalse())
				Expect(cluster.Status.Generations).To(Equal(ClusterGenerationStatus{
					Reconciled:               1,
					NeedsConfigurationChange: 2,
				}))

				cluster = createCluster()
				cluster.Status.HasIncorrectConfigMap = true
				result, err = cluster.CheckReconciliation(log)
				Expect(err).NotTo(HaveOccurred())
				Expect(result).To(BeFalse())
				Expect(cluster.Status.Generations).To(Equal(ClusterGenerationStatus{
					Reconciled:             1,
					NeedsMonitorConfUpdate: 2,
				}))

				cluster = createCluster()
				cluster.Status.RequiredAddresses.TLS = true
				result, err = cluster.CheckReconciliation(log)
				Expect(err).NotTo(HaveOccurred())
				Expect(result).To(BeFalse())
				Expect(cluster.Status.Generations).To(Equal(ClusterGenerationStatus{
					Reconciled:        1,
					HasExtraListeners: 2,
				}))

				cluster = createCluster()
				cluster.Spec.ProcessCounts.Storage = 2
				cluster.Status.ProcessGroups[0].MarkForRemoval()
				result, err = cluster.CheckReconciliation(log)
				Expect(err).NotTo(HaveOccurred())
				Expect(result).To(BeFalse())
				Expect(cluster.Status.Generations).To(Equal(ClusterGenerationStatus{
					Reconciled:  1,
					NeedsShrink: 2,
				}))

				cluster = createCluster()
				cluster.Spec.ProcessCounts.Storage = 2
				cluster.Status.ProcessGroups[0].MarkForRemoval()
				cluster.Status.ProcessGroups[0].UpdateCondition(ResourcesTerminating, true, nil, "")
				result, err = cluster.CheckReconciliation(log)
				Expect(err).NotTo(HaveOccurred())
				Expect(result).To(BeTrue())
				Expect(cluster.Status.Generations).To(Equal(ClusterGenerationStatus{
					Reconciled:        2,
					HasPendingRemoval: 2,
				}))

				cluster = createCluster()
				cluster.Spec.ProcessCounts.Storage = 2
				cluster.Status.ProcessGroups[0].MarkForRemoval()
				cluster.Status.ProcessGroups[0].SetExclude()
				cluster.Status.ProcessGroups[0].UpdateCondition(IncorrectCommandLine, true, nil, "")
				cluster.Status.ProcessGroups[0].UpdateCondition(ResourcesTerminating, true, nil, "")
				result, err = cluster.CheckReconciliation(log)
				Expect(err).NotTo(HaveOccurred())
				Expect(result).To(BeTrue())
				Expect(cluster.Status.Generations).To(Equal(ClusterGenerationStatus{
					Reconciled:        2,
					HasPendingRemoval: 2,
				}))

				cluster = createCluster()
				cluster.Status.HasIncorrectServiceConfig = true
				result, err = cluster.CheckReconciliation(log)
				Expect(err).NotTo(HaveOccurred())
				Expect(result).To(BeFalse())
				Expect(cluster.Status.Generations).To(Equal(ClusterGenerationStatus{
					Reconciled:         1,
					NeedsServiceUpdate: 2,
				}))

				cluster = createCluster()
				cluster.Status.NeedsNewCoordinators = true
				result, err = cluster.CheckReconciliation(log)
				Expect(err).NotTo(HaveOccurred())
				Expect(result).To(BeFalse())
				Expect(cluster.Status.Generations).To(Equal(ClusterGenerationStatus{
					Reconciled:             1,
					NeedsCoordinatorChange: 2,
				}))

				cluster = createCluster()
				cluster.Status.ProcessGroups[0].UpdateCondition(IncorrectCommandLine, true, nil, "")
				result, err = cluster.CheckReconciliation(log)
				Expect(err).NotTo(HaveOccurred())
				Expect(result).To(BeFalse())
				Expect(cluster.Status.Generations).To(Equal(ClusterGenerationStatus{
					Reconciled:          1,
					HasUnhealthyProcess: 2,
					NeedsBounce:         2,
				}))

				cluster = createCluster()
				cluster.Spec.LockOptions.DenyList = append(cluster.Spec.LockOptions.DenyList, LockDenyListEntry{ID: "dc1"})
				result, err = cluster.CheckReconciliation(log)
				Expect(err).NotTo(HaveOccurred())
				Expect(result).To(BeFalse())
				Expect(cluster.Status.Generations).To(Equal(ClusterGenerationStatus{
					Reconciled:                    1,
					NeedsLockConfigurationChanges: 2,
				}))

				cluster = createCluster()
				cluster.Spec.LockOptions.DenyList = append(cluster.Spec.LockOptions.DenyList, LockDenyListEntry{ID: "dc1"})
				cluster.Status.Locks.DenyList = []string{"dc1", "dc2"}
				result, err = cluster.CheckReconciliation(log)
				Expect(err).NotTo(HaveOccurred())
				Expect(result).To(BeTrue())
				Expect(cluster.Status.Generations).To(Equal(ClusterGenerationStatus{
					Reconciled: 2,
				}))

				cluster = createCluster()
				cluster.Spec.LockOptions.DenyList = append(cluster.Spec.LockOptions.DenyList, LockDenyListEntry{ID: "dc1", Allow: true})
				cluster.Status.Locks.DenyList = []string{"dc1", "dc2"}
				result, err = cluster.CheckReconciliation(log)
				Expect(err).NotTo(HaveOccurred())
				Expect(result).To(BeFalse())
				Expect(cluster.Status.Generations).To(Equal(ClusterGenerationStatus{
					Reconciled:                    1,
					NeedsLockConfigurationChanges: 2,
				}))

				cluster = createCluster()
				cluster.Spec.LockOptions.DenyList = append(cluster.Spec.LockOptions.DenyList, LockDenyListEntry{ID: "dc1", Allow: true})
				result, err = cluster.CheckReconciliation(log)
				Expect(err).NotTo(HaveOccurred())
				Expect(result).To(BeTrue())
				Expect(cluster.Status.Generations).To(Equal(ClusterGenerationStatus{
					Reconciled: 2,
				}))
			})
		})

	})

	When("getting the process settings", func() {
		It("should return the correct settings", func() {
			cluster := &FoundationDBCluster{
				Spec: FoundationDBClusterSpec{
					Processes: map[ProcessClass]ProcessSettings{
						ProcessClassGeneral: {
							PodTemplate: &corev1.PodTemplateSpec{
								ObjectMeta: metav1.ObjectMeta{
									Labels: map[string]string{"test-label": "label1"},
								},
							},
							CustomParameters: FoundationDBCustomParameters{"test_knob=value1"},
						},
						ProcessClassStorage: {
							PodTemplate: &corev1.PodTemplateSpec{
								ObjectMeta: metav1.ObjectMeta{
									Labels: map[string]string{"test-label": "label2"},
								},
							},
						},
						ProcessClassStateless: {
							PodTemplate: &corev1.PodTemplateSpec{
								ObjectMeta: metav1.ObjectMeta{
									Labels: map[string]string{"test-label": "label3"},
								},
							},
						},
					},
				},
			}
			settings := cluster.GetProcessSettings(ProcessClassStorage)
			Expect(settings.PodTemplate.ObjectMeta.Labels).To(Equal(map[string]string{"test-label": "label2"}))
			Expect(settings.CustomParameters).To(Equal(FoundationDBCustomParameters{"test_knob=value1"}))
		})
	})

	When("getting the lock options", func() {
		It("should return the correct lock options", func() {
			cluster := &FoundationDBCluster{}

			Expect(cluster.GetLockPrefix()).To(Equal("\xff\x02/org.foundationdb.kubernetes-operator"))
			Expect(cluster.GetLockDuration()).To(Equal(10 * time.Minute))

			var disabled = true
			cluster.Spec.LockOptions.DisableLocks = &disabled
			Expect(cluster.ShouldUseLocks()).To(BeFalse())
			disabled = false
			Expect(cluster.ShouldUseLocks()).To(BeTrue())
			cluster.Spec.LockOptions.DisableLocks = nil

			cluster.Spec.LockOptions.LockKeyPrefix = "\xfe/locks"
			Expect(cluster.GetLockPrefix()).To(Equal("\xfe/locks"))

			cluster.Spec.LockOptions.DisableLocks = nil
			Expect(cluster.ShouldUseLocks()).To(BeFalse())

			cluster.Spec.FaultDomain.ZoneCount = 3
			Expect(cluster.ShouldUseLocks()).To(BeTrue())

			cluster.Spec.FaultDomain.ZoneCount = 0
			cluster.Spec.DatabaseConfiguration.Regions = []Region{
				{},
				{},
			}
			Expect(cluster.ShouldUseLocks()).To(BeTrue())

			duration := 60
			cluster.Spec.LockOptions.LockDurationMinutes = &duration
			Expect(cluster.GetLockDuration()).To(Equal(60 * time.Minute))
		})
	})

	When("getting the condition timestamp", func() {
		It("should return the correct timestamp", func() {
			status := &ProcessGroupStatus{}

			timestamp := time.Now().Unix()
			status.ProcessGroupConditions = append(status.ProcessGroupConditions, &ProcessGroupCondition{ProcessGroupConditionType: MissingProcesses, Timestamp: timestamp})

			result := status.GetConditionTime(MissingProcesses)
			Expect(result).NotTo(BeNil())
			Expect(*result).To(Equal(timestamp))
			Expect(status.GetConditionTime(IncorrectConfigMap)).To(BeNil())
		})
	})

	Describe("filter by condition", func() {
		var status []*ProcessGroupStatus
		BeforeEach(func() {
			status = nil
			status = append(status, &ProcessGroupStatus{
				ProcessGroupID: "storage-1",
			})
			status = append(status, &ProcessGroupStatus{
				ProcessGroupID:         "storage-2",
				ProcessGroupConditions: []*ProcessGroupCondition{NewProcessGroupCondition(IncorrectCommandLine)},
			})
			status = append(status, &ProcessGroupStatus{
				ProcessGroupID:         "storage-3",
				ProcessGroupConditions: []*ProcessGroupCondition{NewProcessGroupCondition(IncorrectPodSpec)},
			})
			status = append(status, &ProcessGroupStatus{
				ProcessGroupID:         "storage-4",
				ProcessGroupConditions: []*ProcessGroupCondition{NewProcessGroupCondition(IncorrectCommandLine), NewProcessGroupCondition(IncorrectPodSpec)},
			})
			status = append(status, &ProcessGroupStatus{
				ProcessGroupID:         "storage-5",
				ProcessGroupConditions: []*ProcessGroupCondition{NewProcessGroupCondition(IncorrectCommandLine)},
				RemovalTimestamp:       &metav1.Time{Time: time.Now()},
			})
		})

		Context("with a single condition", func() {
			It("should return the process groups with that condition", func() {
				groups := FilterByCondition(status, IncorrectCommandLine, false)
				Expect(groups).To(Equal([]ProcessGroupID{"storage-2", "storage-4", "storage-5"}))
			})
		})

		When("ignoring removed processes", func() {
			It("should return the process groups with that condition", func() {
				groups := FilterByCondition(status, IncorrectCommandLine, true)
				Expect(groups).To(Equal([]ProcessGroupID{"storage-2", "storage-4"}))
			})
		})

		Context("with a mix of required and forbidden conditions", func() {
			It("should return the process groups that match all rules", func() {
				groups := FilterByConditions(status, map[ProcessGroupConditionType]bool{IncorrectCommandLine: true, IncorrectPodSpec: false}, false)
				Expect(groups).To(Equal([]ProcessGroupID{"storage-2", "storage-5"}))
			})
		})
	})

	When("getting the process address and port", func() {
		type testCase struct {
			processNumber int
			tls           bool
			expectedPort  int
		}

		DescribeTable("Generate the port correctly",
			func(tc testCase) {
				Expect(GetProcessPort(tc.processNumber, tc.tls)).To(Equal(tc.expectedPort))
			},
			Entry("test first process no tls",
				testCase{
					1,
					true,
					4500,
				}),
			Entry("test first process with tls",
				testCase{
					1,
					false,
					4501,
				}),
			Entry("test second process no tls",
				testCase{
					2,
					true,
					4502,
				}),
			Entry("test third process no tls",
				testCase{
					2,
					false,
					4503,
				}),
		)
	})

	When("adding StorageServerPerDisk", func() {
		type testCase struct {
			ValuesToAdd                   []int
			ExpectedLen                   int
			ExpectedStorageServersPerDisk []int
		}

		DescribeTable("should generate the status correctly",
			func(tc testCase) {
				status := FoundationDBClusterStatus{
					StorageServersPerDisk: []int{},
				}

				for _, val := range tc.ValuesToAdd {
					status.AddStorageServerPerDisk(val)
				}

				Expect(len(status.StorageServersPerDisk)).To(BeNumerically("==", tc.ExpectedLen))
				Expect(status.StorageServersPerDisk).To(Equal(tc.ExpectedStorageServersPerDisk))
			},
			Entry("Add missing element",
				testCase{
					ValuesToAdd:                   []int{1},
					ExpectedLen:                   1,
					ExpectedStorageServersPerDisk: []int{1},
				}),
			Entry("Duplicates should only inserted once",
				testCase{
					ValuesToAdd:                   []int{1, 1},
					ExpectedLen:                   1,
					ExpectedStorageServersPerDisk: []int{1},
				}),
			Entry("Multiple elements should be added",
				testCase{
					ValuesToAdd:                   []int{1, 2},
					ExpectedLen:                   2,
					ExpectedStorageServersPerDisk: []int{1, 2},
				}),
		)
	})

	When("adding addresses to a process group", func() {
		type testCase struct {
			initialProcessGroup  ProcessGroupStatus
			inputAddresses       []string
			keepOldAddresses     bool
			expectedProcessGroup ProcessGroupStatus
		}

		DescribeTable("should add or ignore the addresses",
			func(tc testCase) {
				tc.initialProcessGroup.AddAddresses(tc.inputAddresses, tc.keepOldAddresses)
				Expect(tc.expectedProcessGroup).To(Equal(tc.initialProcessGroup))

			},
			Entry("Empty input address",

				testCase{
					initialProcessGroup: ProcessGroupStatus{Addresses: []string{
						"1.1.1.1",
					}},
					inputAddresses: nil,
					expectedProcessGroup: ProcessGroupStatus{Addresses: []string{
						"1.1.1.1",
					}},
				}),
			Entry("New Pod IP",
				testCase{
					initialProcessGroup: ProcessGroupStatus{Addresses: []string{
						"1.1.1.1",
					}},
					inputAddresses: []string{
						"2.2.2.2",
					},
					expectedProcessGroup: ProcessGroupStatus{Addresses: []string{
						"2.2.2.2",
					}},
				}),
			Entry("New Pod IP and keep old addresses",
				testCase{
					initialProcessGroup: ProcessGroupStatus{
						Addresses: []string{
							"1.1.1.1",
						},
					},
					inputAddresses: []string{
						"2.2.2.2",
					},
					keepOldAddresses: true,
					expectedProcessGroup: ProcessGroupStatus{Addresses: []string{
						"1.1.1.1",
						"2.2.2.2",
					}},
				}),
		)
	})

	When("parsing the addresses from the process commandline", func() {
		type testCase struct {
			cmdline  string
			expected []ProcessAddress
		}

		DescribeTable("should add or ignore the addresses",
			func(tc testCase) {
				res, err := ParseProcessAddressesFromCmdline(tc.cmdline)
				Expect(err).NotTo(HaveOccurred())
				Expect(len(res)).To(BeNumerically("==", len(tc.expected)))
				Expect(res).To(Equal(tc.expected))
			},
			Entry("Only no-tls",
				testCase{
					cmdline: "/usr/bin/fdbserver --class=stateless --cluster_file=/var/fdb/data/fdb.cluster --datadir=/var/fdb/data --locality_instance_id=stateless-9 --locality_machineid=machine1 --locality_zoneid=zone1 --logdir=/var/log/fdb-trace-logs --loggroup=test --public_address=1.2.3.4:4501 --seed_cluster_file=/var/dynamic-conf/fdb.cluster",
					expected: []ProcessAddress{
						{
							IPAddress: net.ParseIP("1.2.3.4"),
							Port:      4501,
						},
					},
				}),
			Entry("Only TLS",
				testCase{
					cmdline: "/usr/bin/fdbserver --class=stateless --cluster_file=/var/fdb/data/fdb.cluster --datadir=/var/fdb/data --locality_instance_id=stateless-9 --locality_machineid=machine1 --locality_zoneid=zone1 --logdir=/var/log/fdb-trace-logs --loggroup=test --public_address=1.2.3.4:4500:tls --seed_cluster_file=/var/dynamic-conf/fdb.cluster",
					expected: []ProcessAddress{
						{
							IPAddress: net.ParseIP("1.2.3.4"),
							Port:      4500,
							Flags:     map[string]bool{"tls": true},
						},
					},
				}),
			Entry("TLS IPv6",
				testCase{
					cmdline: "/usr/bin/fdbserver --class=stateless --cluster_file=/var/fdb/data/fdb.cluster --datadir=/var/fdb/data --locality_instance_id=stateless-9 --locality_machineid=machine1 --locality_zoneid=zone1 --logdir=/var/log/fdb-trace-logs --loggroup=test --public_address=[::1]:4500:tls --seed_cluster_file=/var/dynamic-conf/fdb.cluster",
					expected: []ProcessAddress{
						{
							IPAddress: net.ParseIP("::1"),
							Port:      4500,
							Flags: map[string]bool{
								"tls": true,
							},
						},
					},
				}),
			Entry("TLS and no-TLS",
				testCase{
					cmdline: "/usr/bin/fdbserver --class=stateless --cluster_file=/var/fdb/data/fdb.cluster --datadir=/var/fdb/data --locality_instance_id=stateless-9 --locality_machineid=machine1 --locality_zoneid=zone1 --logdir=/var/log/fdb-trace-logs --loggroup=test --public_address=1.2.3.4:4501,1.2.3.4:4500:tls --seed_cluster_file=/var/dynamic-conf/fdb.cluster",
					expected: []ProcessAddress{
						{
							IPAddress: net.ParseIP("1.2.3.4"),
							Port:      4501,
						},
						{
							IPAddress: net.ParseIP("1.2.3.4"),
							Port:      4500,
							Flags: map[string]bool{
								"tls": true,
							},
						},
					},
				}),
		)
	})

	When("checking if a process is eligible as coordinator candidate", func() {
		type testCase struct {
			cluster  *FoundationDBCluster
			pClass   ProcessClass
			expected bool
		}

		DescribeTable("should return if the process class is eligible",
			func(tc testCase) {
				Expect(tc.cluster.IsEligibleAsCandidate(tc.pClass)).To(Equal(tc.expected))
			},
			Entry("storage class without any configuration is eligible",
				testCase{
					cluster:  &FoundationDBCluster{},
					pClass:   ProcessClassStorage,
					expected: true,
				}),
			Entry("log class without any configuration is eligible",
				testCase{
					cluster:  &FoundationDBCluster{},
					pClass:   ProcessClassLog,
					expected: true,
				}),
			Entry("transaction class without any configuration is eligible",
				testCase{
					cluster:  &FoundationDBCluster{},
					pClass:   ProcessClassTransaction,
					expected: true,
				}),
			Entry("stateless class without any configuration is not eligible",
				testCase{
					cluster:  &FoundationDBCluster{},
					pClass:   ProcessClassStateless,
					expected: false,
				}),
			Entry("cluster controller class without any configuration is not eligible",
				testCase{
					cluster:  &FoundationDBCluster{},
					pClass:   ProcessClassClusterController,
					expected: false,
				}),
			Entry("storage class with only storage classes is eligible",
				testCase{
					cluster: &FoundationDBCluster{
						Spec: FoundationDBClusterSpec{
							CoordinatorSelection: []CoordinatorSelectionSetting{
								{
									ProcessClass: ProcessClassStorage,
									Priority:     1,
								},
							},
						},
					},
					pClass:   ProcessClassStorage,
					expected: true,
				}),
			Entry("log class with only storage classes is not eligible",
				testCase{
					cluster: &FoundationDBCluster{
						Spec: FoundationDBClusterSpec{
							CoordinatorSelection: []CoordinatorSelectionSetting{
								{
									ProcessClass: ProcessClassStorage,
									Priority:     1,
								},
							},
						},
					},
					pClass:   ProcessClassLog,
					expected: false,
				}),
		)
	})

	When("getting the priority of a process class", func() {
		type testCase struct {
			cluster  *FoundationDBCluster
			pClass   ProcessClass
			expected int
		}

		DescribeTable("should return the expected process class",
			func(tc testCase) {
				Expect(tc.cluster.GetClassCandidatePriority(tc.pClass)).To(Equal(tc.expected))
			},
			Entry("storage class without any configuration returns highest priority",
				testCase{
					cluster:  &FoundationDBCluster{},
					pClass:   ProcessClassStorage,
					expected: math.MinInt64,
				}),
			Entry("log class without any configuration highest prioritye",
				testCase{
					cluster:  &FoundationDBCluster{},
					pClass:   ProcessClassLog,
					expected: math.MinInt64,
				}),
			Entry("transaction class without any configuration highest priority",
				testCase{
					cluster:  &FoundationDBCluster{},
					pClass:   ProcessClassTransaction,
					expected: math.MinInt64,
				}),
			Entry("stateless class without any configuration highest priority",
				testCase{
					cluster:  &FoundationDBCluster{},
					pClass:   ProcessClassStateless,
					expected: math.MinInt64,
				}),
			Entry("cluster controller class without any configuration highest priority",
				testCase{
					cluster:  &FoundationDBCluster{},
					pClass:   ProcessClassClusterController,
					expected: math.MinInt64,
				}),
			Entry("storage class with only storage classes returns 1 as priority",
				testCase{
					cluster: &FoundationDBCluster{
						Spec: FoundationDBClusterSpec{
							CoordinatorSelection: []CoordinatorSelectionSetting{
								{
									ProcessClass: ProcessClassStorage,
									Priority:     1,
								},
							},
						},
					},
					pClass:   ProcessClassStorage,
					expected: 1,
				}),
			Entry("log class with only storage classes returns highest priority",
				testCase{
					cluster: &FoundationDBCluster{
						Spec: FoundationDBClusterSpec{
							CoordinatorSelection: []CoordinatorSelectionSetting{
								{
									ProcessClass: ProcessClassStorage,
									Priority:     1,
								},
							},
						},
					},
					pClass:   ProcessClassLog,
					expected: math.MinInt64,
				}),
		)
	})

	Describe("checking for explicit listen address", func() {
		var cluster *FoundationDBCluster

		BeforeEach(func() {
			cluster = &FoundationDBCluster{}
		})

		It("is not required for a default cluster", func() {
			Expect(cluster.NeedsExplicitListenAddress()).To(BeTrue())
		})

		It("is required with a service as the public IP", func() {
			source := PublicIPSourceService
			cluster.Spec.Routing.PublicIPSource = &source
			Expect(cluster.NeedsExplicitListenAddress()).To(BeTrue())
		})

		It("is required with a pod as the public IP", func() {
			source := PublicIPSourcePod
			cluster.Spec.Routing.PublicIPSource = &source
			Expect(cluster.NeedsExplicitListenAddress()).To(BeTrue())
		})

		It("is required with the flag set to true", func() {
			cluster.Spec.UseExplicitListenAddress = pointer.Bool(true)
			Expect(cluster.NeedsExplicitListenAddress()).To(BeTrue())
		})

		It("is not required with the flag set to false", func() {
			cluster.Spec.UseExplicitListenAddress = pointer.Bool(false)
			Expect(cluster.NeedsExplicitListenAddress()).To(BeFalse())
		})
	})

	When("checking whether the process group should be skipped or not", func() {
		type testCase struct {
			cluster  *FoundationDBCluster
			pStatus  *ProcessGroupStatus
			expected bool
		}

		DescribeTable("should return the expected result",
			func(tc testCase) {
				Expect(tc.cluster.SkipProcessGroup(tc.pStatus)).To(Equal(tc.expected))
			},
			Entry("nil process group should be skipped",
				testCase{
					cluster:  &FoundationDBCluster{},
					pStatus:  nil,
					expected: true,
				}),
			Entry("process group without condition should not be skipped",
				testCase{
					cluster:  &FoundationDBCluster{},
					pStatus:  &ProcessGroupStatus{},
					expected: false,
				}),
			Entry("process group with a different condition should not be skipped",
				testCase{
					cluster: &FoundationDBCluster{},
					pStatus: &ProcessGroupStatus{
						ProcessGroupConditions: []*ProcessGroupCondition{
							{
								ProcessGroupConditionType: PodFailing,
								Timestamp:                 time.Now().Unix(),
							},
						},
					},
					expected: false,
				}),
			Entry("process group with a pending condition for only a few seconds should not be skipped",
				testCase{
					cluster: &FoundationDBCluster{},
					pStatus: &ProcessGroupStatus{
						ProcessGroupConditions: []*ProcessGroupCondition{
							{
								ProcessGroupConditionType: PodPending,
								Timestamp:                 time.Now().Unix(),
							},
						},
					},
					expected: false,
				}),
			Entry("process group with a pending condition for multiple minutes should be skipped",
				testCase{
					cluster: &FoundationDBCluster{},
					pStatus: &ProcessGroupStatus{
						ProcessGroupConditions: []*ProcessGroupCondition{
							{
								ProcessGroupConditionType: PodPending,
								Timestamp:                 time.Now().Add(-15 * time.Minute).Unix(),
							},
						},
					},
					expected: true,
				}),
		)
	})

	When("checking if the process group needs a replacement", func() {
		var processGroup *ProcessGroupStatus
		var needsReplacement bool
		var timestamp int64
		var oldTimestamp int64

		BeforeEach(func() {
			processGroup = &ProcessGroupStatus{ProcessGroupID: "storage-1", ProcessClass: "storage"}
			oldTimestamp = time.Now().Add(-1 * time.Hour).Unix()
		})

		JustBeforeEach(func() {
			needsReplacement, timestamp = processGroup.NeedsReplacement(60)
		})

		Context("with no conditions", func() {
			It("should not need replacement", func() {
				Expect(needsReplacement).To(BeFalse())
			})
		})

		Context("with a process group that went missing after the window", func() {
			BeforeEach(func() {
				processGroup.UpdateCondition(MissingProcesses, true, nil, "")
			})

			It("should not need replacement", func() {
				Expect(needsReplacement).To(BeFalse())
			})
		})

		Context("with a process group that went missing before the window", func() {
			var targetTimestamp int64
			BeforeEach(func() {
				processGroup.UpdateCondition(MissingProcesses, true, nil, "")
				targetTimestamp = time.Now().Add(-1 * time.Hour).Unix()
				processGroup.ProcessGroupConditions[0].Timestamp = targetTimestamp
			})

			It("should need replacement", func() {
				Expect(needsReplacement).To(BeTrue())
				Expect(timestamp).To(Equal(targetTimestamp))
			})
		})

		Context("with multiple conditions that could trigger a replacement", func() {
			var targetTimestamp int64
			BeforeEach(func() {
				processGroup.UpdateCondition(MissingProcesses, true, nil, "")
				processGroup.UpdateCondition(PodFailing, true, nil, "")
				targetTimestamp = time.Now().Add(-1 * time.Hour).Unix()
				processGroup.ProcessGroupConditions[0].Timestamp = targetTimestamp
				processGroup.ProcessGroupConditions[1].Timestamp = targetTimestamp - 60
			})

			It("should use the older timestamp", func() {
				Expect(needsReplacement).To(BeTrue())
				Expect(timestamp).To(Equal(targetTimestamp - 60))
			})
		})

		Context("with a process group that failed", func() {
			BeforeEach(func() {
				processGroup.UpdateCondition(PodFailing, true, nil, "")
				processGroup.ProcessGroupConditions[0].Timestamp = oldTimestamp
			})

			It("should need replacement", func() {
				Expect(needsReplacement).To(BeTrue())
				Expect(timestamp).To(Equal(oldTimestamp))
			})
		})

		When("process group is in the missing Pod state", func() {
			BeforeEach(func() {
				processGroup.UpdateCondition(MissingPod, true, nil, "")
				processGroup.ProcessGroupConditions[0].Timestamp = oldTimestamp
			})

			It("should need replacement", func() {
				Expect(needsReplacement).To(BeTrue())
				Expect(timestamp).To(Equal(oldTimestamp))
			})
		})

		When("process group is in the missing PVC state", func() {
			BeforeEach(func() {
				processGroup.UpdateCondition(MissingPVC, true, nil, "")
				processGroup.ProcessGroupConditions[0].Timestamp = oldTimestamp
			})

			It("should need replacement", func() {
				Expect(needsReplacement).To(BeTrue())
				Expect(timestamp).To(Equal(oldTimestamp))
			})
		})

		When("process group is in the missing Service state", func() {
			BeforeEach(func() {
				processGroup.UpdateCondition(MissingService, true, nil, "")
				processGroup.ProcessGroupConditions[0].Timestamp = oldTimestamp
			})

			It("should need replacement", func() {
				Expect(needsReplacement).To(BeTrue())
				Expect(timestamp).To(Equal(oldTimestamp))
			})
		})

		When("process group is in the Pod pending state", func() {
			BeforeEach(func() {
				processGroup.UpdateCondition(PodPending, true, nil, "")
				processGroup.ProcessGroupConditions[0].Timestamp = oldTimestamp
			})

			It("should need replacement", func() {
				Expect(needsReplacement).To(BeTrue())
				Expect(timestamp).To(Equal(oldTimestamp))
			})
		})

		Context("with a process group that had the wrong command line", func() {
			BeforeEach(func() {
				processGroup.UpdateCondition(IncorrectCommandLine, true, nil, "")
				processGroup.ProcessGroupConditions[0].Timestamp = oldTimestamp
			})

			It("should not need replacement", func() {
				Expect(needsReplacement).To(BeFalse())
			})
		})
	})

	When("using the database configuration  to fail over", func() {
		When("using a single region cluster", func() {
			var cluster *FoundationDBCluster

			BeforeEach(func() {
				cluster = &FoundationDBCluster{
					Spec: FoundationDBClusterSpec{
						DatabaseConfiguration: DatabaseConfiguration{
							Regions: []Region{
								{
									DataCenters: []DataCenter{
										{
											ID:       "test",
											Priority: 1,
										},
									},
								},
							},
						},
					},
				}
			})

			It("should return the same configuration", func() {
				config := cluster.Spec.DatabaseConfiguration.FailOver()
				Expect(config).To(Equal(cluster.Spec.DatabaseConfiguration))
			})
		})

		When("using a multi region cluster", func() {
			var cluster *FoundationDBCluster

			BeforeEach(func() {
				cluster = &FoundationDBCluster{
					Spec: FoundationDBClusterSpec{
						DatabaseConfiguration: DatabaseConfiguration{
							Regions: []Region{
								{
									DataCenters: []DataCenter{
										{
											ID:       "primary",
											Priority: 1,
										},
										{
											ID:        "primary-sat",
											Priority:  1,
											Satellite: 1,
										},
										{
											ID:        "remote-sat",
											Priority:  0,
											Satellite: 1,
										},
									},
								},
								{
									DataCenters: []DataCenter{
										{
											ID:       "remote",
											Priority: 0,
										},
										{
											ID:        "remote-sat",
											Priority:  1,
											Satellite: 1,
										},
										{
											ID:        "primary-sat",
											Priority:  0,
											Satellite: 1,
										},
									},
								},
							},
						},
					},
				}

			})

			It("should change the priority", func() {
				expected := DatabaseConfiguration{
					Regions: []Region{
						{
							DataCenters: []DataCenter{
								{
									ID:       "primary",
									Priority: 0,
								},
								{
									ID:        "primary-sat",
									Priority:  1,
									Satellite: 1,
								},
								{
									ID:        "remote-sat",
									Priority:  0,
									Satellite: 1,
								},
							},
						},
						{
							DataCenters: []DataCenter{
								{
									ID:       "remote",
									Priority: 1,
								},
								{
									ID:        "remote-sat",
									Priority:  1,
									Satellite: 1,
								},
								{
									ID:        "primary-sat",
									Priority:  0,
									Satellite: 1,
								},
							},
						},
					},
				}

				config := cluster.Spec.DatabaseConfiguration.FailOver()
				Expect(config).To(Equal(expected))
				// The cluster config should not be changed
				Expect(cluster.Spec.DatabaseConfiguration).NotTo(Equal(expected))
			})
		})
	})

	Describe("routing configuration", func() {
		var cluster *FoundationDBCluster
		BeforeEach(func() {
			cluster = &FoundationDBCluster{}
		})

		When("checking whether we need a headless service", func() {
			It("respects the headless service setting", func() {
				Expect(cluster.NeedsHeadlessService()).To(BeFalse())

				cluster.Spec.Routing.HeadlessService = pointer.Bool(true)
				Expect(cluster.NeedsHeadlessService()).To(BeTrue())
			})

			It("can be overridden by the DNS setting", func() {
				cluster.Spec.Routing.HeadlessService = pointer.Bool(false)
				cluster.Spec.Routing.UseDNSInClusterFile = pointer.Bool(true)
				Expect(cluster.NeedsHeadlessService()).To(BeTrue())
			})
		})

		When("checking whether we use DNS in the cluster file", func() {
			It("respects the value in the flag", func() {
				Expect(cluster.UseDNSInClusterFile()).To(BeFalse())

				cluster.Spec.Routing.UseDNSInClusterFile = pointer.Bool(true)
				Expect(cluster.UseDNSInClusterFile()).To(BeTrue())
			})
		})

		When("getting the DNS domain", func() {
			It("allows overrides in the spec", func() {
				Expect(cluster.GetDNSDomain()).To(Equal("cluster.local"))
				suffix := "cluster.example"
				cluster.Spec.Routing.DNSDomain = &suffix
				Expect(cluster.GetDNSDomain()).To(Equal(suffix))
			})
		})
	})

	When("checking if the process group must be replaced", func() {
		DescribeTable("it should return to correct update strategy",
			func(cluster *FoundationDBCluster, processGroup *ProcessGroupStatus, expected bool) {
				Expect(cluster.NeedsReplacement(processGroup)).To(Equal(expected))
			},
			Entry("Default update strategy storage process",
				&FoundationDBCluster{
					Spec: FoundationDBClusterSpec{
						AutomationOptions: FoundationDBClusterAutomationOptions{
							PodUpdateStrategy: "",
						},
					},
				},
				&ProcessGroupStatus{
					ProcessClass: ProcessClassStorage,
				},
				false,
			),
			Entry("Default update strategy log process",
				&FoundationDBCluster{
					Spec: FoundationDBClusterSpec{
						AutomationOptions: FoundationDBClusterAutomationOptions{
							PodUpdateStrategy: "",
						},
					},
				},
				&ProcessGroupStatus{
					ProcessClass: ProcessClassTransaction,
				},
				true,
			),
			Entry("Update strategy all storage process",
				&FoundationDBCluster{
					Spec: FoundationDBClusterSpec{
						AutomationOptions: FoundationDBClusterAutomationOptions{
							PodUpdateStrategy: PodUpdateStrategyReplacement,
						},
					},
				},
				&ProcessGroupStatus{
					ProcessClass: ProcessClassStorage,
				},
				true,
			),
			Entry("Update strategy all log process",
				&FoundationDBCluster{
					Spec: FoundationDBClusterSpec{
						AutomationOptions: FoundationDBClusterAutomationOptions{
							PodUpdateStrategy: PodUpdateStrategyReplacement,
						},
					},
				},
				&ProcessGroupStatus{
					ProcessClass: ProcessClassTransaction,
				},
				true,
			),
			Entry("Update strategy transaction system storage process",
				&FoundationDBCluster{
					Spec: FoundationDBClusterSpec{
						AutomationOptions: FoundationDBClusterAutomationOptions{
							PodUpdateStrategy: PodUpdateStrategyTransactionReplacement,
						},
					},
				},
				&ProcessGroupStatus{
					ProcessClass: ProcessClassStorage,
				},
				false,
			),
			Entry("Update strategy transaction system log process",
				&FoundationDBCluster{
					Spec: FoundationDBClusterSpec{
						AutomationOptions: FoundationDBClusterAutomationOptions{
							PodUpdateStrategy: PodUpdateStrategyTransactionReplacement,
						},
					},
				},
				&ProcessGroupStatus{
					ProcessClass: ProcessClassTransaction,
				},
				true,
			),
			Entry("Update strategy delete storage process",
				&FoundationDBCluster{
					Spec: FoundationDBClusterSpec{
						AutomationOptions: FoundationDBClusterAutomationOptions{
							PodUpdateStrategy: PodUpdateStrategyDelete,
						},
					},
				},
				&ProcessGroupStatus{
					ProcessClass: ProcessClassStorage,
				},
				false,
			),
			Entry("Update strategy delete log process",
				&FoundationDBCluster{
					Spec: FoundationDBClusterSpec{
						AutomationOptions: FoundationDBClusterAutomationOptions{
							PodUpdateStrategy: PodUpdateStrategyDelete,
						},
					},
				},
				&ProcessGroupStatus{
					ProcessClass: ProcessClassTransaction,
				},
				false,
			),
		)
	})

	When("adding a process to the removal list", func() {
		var cluster *FoundationDBCluster

		BeforeEach(func() {
			cluster = &FoundationDBCluster{}
		})

		When("removing with exclusion", func() {
			When("a np process group is already included in the list", func() {
				It("should add the process group to the removal list", func() {
					removals := []ProcessGroupID{"test1"}
					cluster.AddProcessGroupsToRemovalList(removals)
					Expect(cluster.Spec.ProcessGroupsToRemove).To(ContainElements(removals))
					Expect(len(cluster.Spec.ProcessGroupsToRemove)).To(Equal(len(removals)))
					Expect(len(cluster.Spec.ProcessGroupsToRemoveWithoutExclusion)).To(Equal(0))
				})
			})

			When("a process group is already included in the list", func() {
				BeforeEach(func() {
					cluster.Spec.ProcessGroupsToRemove = append(cluster.Spec.ProcessGroupsToRemove, "test1")
				})

				It("should only add the missing process groups", func() {
					Expect(cluster.Spec.ProcessGroupsToRemove).To(ContainElements(ProcessGroupID("test1")))
					removals := []ProcessGroupID{"test1", "test2"}
					cluster.AddProcessGroupsToRemovalList(removals)
					Expect(cluster.Spec.ProcessGroupsToRemove).To(ContainElements(removals))
					Expect(len(cluster.Spec.ProcessGroupsToRemove)).To(Equal(len(removals)))
					Expect(len(cluster.Spec.ProcessGroupsToRemoveWithoutExclusion)).To(Equal(0))
				})
			})
		})

		When("removing without exclusion", func() {
			When("a process group is not already included in the list", func() {
				It("should add the process group to the removal list", func() {
					removals := []ProcessGroupID{"test1"}
					cluster.AddProcessGroupsToRemovalWithoutExclusionList(removals)
					Expect(cluster.Spec.ProcessGroupsToRemoveWithoutExclusion).To(ContainElements(removals))
					Expect(len(cluster.Spec.ProcessGroupsToRemoveWithoutExclusion)).To(Equal(len(removals)))
					Expect(len(cluster.Spec.ProcessGroupsToRemove)).To(Equal(0))
				})
			})

			When("a process group is already included in the list", func() {
				BeforeEach(func() {
					cluster.Spec.ProcessGroupsToRemoveWithoutExclusion = append(cluster.Spec.ProcessGroupsToRemoveWithoutExclusion, "test1")
					Expect(cluster.Spec.ProcessGroupsToRemoveWithoutExclusion).To(ContainElements(ProcessGroupID("test1")))
				})

				It("should only add the missing process groups", func() {
					removals := []ProcessGroupID{"test1", "test2"}
					cluster.AddProcessGroupsToRemovalWithoutExclusionList(removals)
					Expect(cluster.Spec.ProcessGroupsToRemoveWithoutExclusion).To(ContainElements(removals))
					Expect(len(cluster.Spec.ProcessGroupsToRemoveWithoutExclusion)).To(Equal(len(removals)))
					Expect(len(cluster.Spec.ProcessGroupsToRemove)).To(Equal(0))
				})
			})

			When("a process group is already included in the with exclusion list", func() {
				BeforeEach(func() {
					cluster.Spec.ProcessGroupsToRemove = append(cluster.Spec.ProcessGroupsToRemove, "test1")
					Expect(cluster.Spec.ProcessGroupsToRemove).To(ContainElements(ProcessGroupID("test1")))
					Expect(len(cluster.Spec.ProcessGroupsToRemoveWithoutExclusion)).To(Equal(0))
				})

				It("should only add the missing process groups", func() {
					removals := []ProcessGroupID{"test1", "test2"}
					cluster.AddProcessGroupsToRemovalWithoutExclusionList(removals)
					Expect(cluster.Spec.ProcessGroupsToRemoveWithoutExclusion).To(ContainElements(removals))
					Expect(len(cluster.Spec.ProcessGroupsToRemoveWithoutExclusion)).To(Equal(len(removals)))
					Expect(len(cluster.Spec.ProcessGroupsToRemove)).To(Equal(1))
				})
			})
		})
	})

	When("validating a cluster", func() {
		DescribeTable("it should return if the cluster is valid",
			func(cluster *FoundationDBCluster, expected error) {
				if expected == nil {
					Expect(cluster.Validate()).NotTo(HaveOccurred())
				} else {
					Expect(cluster.Validate()).To(Equal(expected))
				}

			},
			Entry("valid cluster spec",
				&FoundationDBCluster{
					Spec: FoundationDBClusterSpec{
						Version: "6.3.2",
						DatabaseConfiguration: DatabaseConfiguration{
							StorageEngine: StorageEngineSSD2,
						},
					},
				},
				nil,
			),
			Entry("using invalid storage engine",
				&FoundationDBCluster{
					Spec: FoundationDBClusterSpec{
						Version: "6.3.2",
						DatabaseConfiguration: DatabaseConfiguration{
							StorageEngine: StorageEngineRocksDbV1,
						},
					},
				},
				fmt.Errorf("storage engine ssd-rocksdb-v1 is not supported on version 6.3.2"),
			),
			Entry("using invalid storage engine",
				&FoundationDBCluster{
					Spec: FoundationDBClusterSpec{
						Version: "6.3.24",
						DatabaseConfiguration: DatabaseConfiguration{
							StorageEngine: StorageEngineRedwood1Experimental,
						},
					},
				},
				fmt.Errorf("storage engine ssd-redwood-1-experimental is not supported on version 6.3.24"),
			),
			Entry("using valid storage engine",
				&FoundationDBCluster{
					Spec: FoundationDBClusterSpec{
						Version: Versions.SupportsRocksDBV1.String(),
						DatabaseConfiguration: DatabaseConfiguration{
							StorageEngine: StorageEngineRocksDbV1,
						},
					},
				},
				nil,
			),
			Entry("using valid coordinator selection",
				&FoundationDBCluster{
					Spec: FoundationDBClusterSpec{
						Version: Versions.SupportsRocksDBV1.String(),
						DatabaseConfiguration: DatabaseConfiguration{
							StorageEngine: StorageEngineRocksDbV1,
						},
						CoordinatorSelection: []CoordinatorSelectionSetting{
							{
								ProcessClass: ProcessClassStorage,
							},
							{
								ProcessClass: ProcessClassLog,
							},
							{
								ProcessClass: ProcessClassCoordinator,
							},
							{
								ProcessClass: ProcessClassTransaction,
							},
						},
					},
				},
				nil,
			),
			Entry("using invalid coordinator selection",
				&FoundationDBCluster{
					Spec: FoundationDBClusterSpec{
						Version: Versions.SupportsRocksDBV1.String(),
						DatabaseConfiguration: DatabaseConfiguration{
							StorageEngine: StorageEngineRocksDbV1,
						},
						CoordinatorSelection: []CoordinatorSelectionSetting{
							{
								ProcessClass: ProcessClassStorage,
							},
							{
								ProcessClass: ProcessClassLog,
							},
							{
								ProcessClass: ProcessClassCoordinator,
							},
							{
								ProcessClass: ProcessClassTransaction,
							},
							{
								ProcessClass: ProcessClassStateless,
							},
						},
					},
				},
				fmt.Errorf("stateless is not a valid process class for coordinators"),
			),
			Entry("multiple validations",
				&FoundationDBCluster{
					Spec: FoundationDBClusterSpec{
						Version: "6.1.3",
						DatabaseConfiguration: DatabaseConfiguration{
							StorageEngine: StorageEngineRocksDbV1,
						},
						CoordinatorSelection: []CoordinatorSelectionSetting{
							{
								ProcessClass: ProcessClassStateless,
							},
						},
					},
				},
				fmt.Errorf("storage engine ssd-rocksdb-v1 is not supported on version 6.1.3, stateless is not a valid process class for coordinators"),
			),
			Entry("using invalid version for sharded rocksdb",
				&FoundationDBCluster{
					Spec: FoundationDBClusterSpec{
						Version: "7.1.4",
						DatabaseConfiguration: DatabaseConfiguration{
							StorageEngine: StorageEngineShardedRocksDB,
						},
					},
				},
				fmt.Errorf("storage engine ssd-sharded-rocksdb is not supported on version 7.1.4"),
			),
			Entry("using valid version for sharded rocksdb",
				&FoundationDBCluster{
					Spec: FoundationDBClusterSpec{
						Version: "7.2.0",
						DatabaseConfiguration: DatabaseConfiguration{
							StorageEngine: StorageEngineShardedRocksDB,
						},
					},
				},
				nil,
			),
		)
	})

	When("adding processes to the no-schedule list", func() {
		var cluster *FoundationDBCluster

		BeforeEach(func() {
			cluster = &FoundationDBCluster{}
		})

		When("the no-schedule list is empty", func() {
			type testCase struct {
				Instances                     []ProcessGroupID
				ExpectedInstancesInNoSchedule []ProcessGroupID
			}

			DescribeTable("should add all targeted processes to the no-schedule list",
				func(tc testCase) {
					cluster.AddProcessGroupsToNoScheduleList(tc.Instances)
					Expect(cluster.Spec.Buggify.NoSchedule).To(ContainElements(tc.ExpectedInstancesInNoSchedule))
					Expect(len(cluster.Spec.Buggify.NoSchedule)).To(Equal(len(tc.ExpectedInstancesInNoSchedule)))
				},
				Entry("Adding single instance",
					testCase{
						Instances:                     []ProcessGroupID{"instance-1"},
						ExpectedInstancesInNoSchedule: []ProcessGroupID{"instance-1"},
					}),
				Entry("Adding multiple instances",
					testCase{
						Instances:                     []ProcessGroupID{"instance-1", "instance-2"},
						ExpectedInstancesInNoSchedule: []ProcessGroupID{"instance-1", "instance-2"},
					}),
			)
		})

		When("the no-schedule list is not empty", func() {
			BeforeEach(func() {
				cluster.Spec.Buggify.NoSchedule = []ProcessGroupID{"instance-1"}
			})

			type testCase struct {
				Instances                     []ProcessGroupID
				ExpectedInstancesInNoSchedule []ProcessGroupID
			}

			DescribeTable("should add all targeted processes to no-schedule list",
				func(tc testCase) {
					cluster.AddProcessGroupsToNoScheduleList(tc.Instances)
					Expect(cluster.Spec.Buggify.NoSchedule).To(ContainElements(tc.ExpectedInstancesInNoSchedule))
					Expect(len(cluster.Spec.Buggify.NoSchedule)).To(Equal(len(tc.ExpectedInstancesInNoSchedule)))
				},
				Entry("Adding single instance",
					testCase{
						Instances:                     []ProcessGroupID{"instance-2"},
						ExpectedInstancesInNoSchedule: []ProcessGroupID{"instance-1", "instance-2"},
					}),
				Entry("Adding multiple instances",
					testCase{
						Instances:                     []ProcessGroupID{"instance-2", "instance-3"},
						ExpectedInstancesInNoSchedule: []ProcessGroupID{"instance-1", "instance-2", "instance-3"},
					}),
			)
		})

	})

	When("removing processes from the no-schedule list", func() {
		var cluster *FoundationDBCluster

		BeforeEach(func() {
			cluster = &FoundationDBCluster{
				Spec: FoundationDBClusterSpec{
					Buggify: BuggifyConfig{
						NoSchedule: []ProcessGroupID{"instance-1", "instance-2", "instance-3"},
					},
				},
			}
		})

		type testCase struct {
			Instances                         []ProcessGroupID
			ExpectedInstancesInNoScheduleList []ProcessGroupID
		}

		DescribeTable("should remove all targeted processes from the no-schedule list",
			func(tc testCase) {
				cluster.RemoveProcessGroupsFromNoScheduleList(tc.Instances)
				Expect(cluster.Spec.Buggify.NoSchedule).To(ContainElements(tc.ExpectedInstancesInNoScheduleList))
				Expect(len(cluster.Spec.Buggify.NoSchedule)).To(Equal(len(tc.ExpectedInstancesInNoScheduleList)))
			},
			Entry("Removing single instance",
				testCase{
					Instances:                         []ProcessGroupID{"instance-1"},
					ExpectedInstancesInNoScheduleList: []ProcessGroupID{"instance-2", "instance-3"},
				}),
			Entry("Removing multiple instances",
				testCase{
					Instances:                         []ProcessGroupID{"instance-2", "instance-3"},
					ExpectedInstancesInNoScheduleList: []ProcessGroupID{"instance-1"},
				}),
		)

	})

	When("adding processes to the crash-loop list", func() {
		var cluster *FoundationDBCluster

		BeforeEach(func() {
			cluster = &FoundationDBCluster{}
		})

		When("the crash-loop list is empty", func() {
			type testCase struct {
				Instances                    []ProcessGroupID
				ExpectedInstancesInCrashLoop []ProcessGroupID
			}

			DescribeTable("should add all targeted processes to the crash-loop list",
				func(tc testCase) {
					cluster.AddProcessGroupsToCrashLoopList(tc.Instances)
					Expect(cluster.Spec.Buggify.CrashLoop).To(ContainElements(tc.ExpectedInstancesInCrashLoop))
					Expect(len(cluster.Spec.Buggify.CrashLoop)).To(Equal(len(tc.ExpectedInstancesInCrashLoop)))
				},
				Entry("Adding single instance",
					testCase{
						Instances:                    []ProcessGroupID{"instance-1"},
						ExpectedInstancesInCrashLoop: []ProcessGroupID{"instance-1"},
					}),
				Entry("Adding multiple instances",
					testCase{
						Instances:                    []ProcessGroupID{"instance-1", "instance-2"},
						ExpectedInstancesInCrashLoop: []ProcessGroupID{"instance-1", "instance-2"},
					}),
				Entry("Adding all instances",
					testCase{
						Instances:                    []ProcessGroupID{"*"},
						ExpectedInstancesInCrashLoop: []ProcessGroupID{"*"},
					}),
			)
		})

		When("the crash-loop list is not empty", func() {
			BeforeEach(func() {
				cluster.Spec.Buggify.CrashLoop = []ProcessGroupID{"instance-1"}
			})

			type testCase struct {
				Instances                    []ProcessGroupID
				ExpectedInstancesInCrashLoop []ProcessGroupID
			}

			DescribeTable("should add all targeted processes to crash-loop list",
				func(tc testCase) {
					cluster.AddProcessGroupsToCrashLoopList(tc.Instances)
					Expect(cluster.Spec.Buggify.CrashLoop).To(ContainElements(tc.ExpectedInstancesInCrashLoop))
					Expect(len(cluster.Spec.Buggify.CrashLoop)).To(Equal(len(tc.ExpectedInstancesInCrashLoop)))
				},
				Entry("Adding single instance",
					testCase{
						Instances:                    []ProcessGroupID{"instance-2"},
						ExpectedInstancesInCrashLoop: []ProcessGroupID{"instance-1", "instance-2"},
					}),
				Entry("Adding multiple instances",
					testCase{
						Instances:                    []ProcessGroupID{"instance-2", "instance-3"},
						ExpectedInstancesInCrashLoop: []ProcessGroupID{"instance-1", "instance-2", "instance-3"},
					}),
				Entry("Adding all instances",
					testCase{
						Instances:                    []ProcessGroupID{"*"},
						ExpectedInstancesInCrashLoop: []ProcessGroupID{"instance-1", "*"},
					}),
			)
		})

		When("the crash-loop list contains *", func() {
			BeforeEach(func() {
				cluster.Spec.Buggify.CrashLoop = []ProcessGroupID{"*"}
			})

			type testCase struct {
				Instances                    []ProcessGroupID
				ExpectedInstancesInCrashLoop []ProcessGroupID
			}

			DescribeTable("should add all targeted processes to crash-loop list",
				func(tc testCase) {
					cluster.AddProcessGroupsToCrashLoopList(tc.Instances)
					Expect(cluster.Spec.Buggify.CrashLoop).To(ContainElements(tc.ExpectedInstancesInCrashLoop))
					Expect(len(cluster.Spec.Buggify.CrashLoop)).To(Equal(len(tc.ExpectedInstancesInCrashLoop)))
				},
				Entry("Adding single instance",
					testCase{
						Instances:                    []ProcessGroupID{"instance-1"},
						ExpectedInstancesInCrashLoop: []ProcessGroupID{"instance-1", "*"},
					}),
				Entry("Adding multiple instances",
					testCase{
						Instances:                    []ProcessGroupID{"instance-2", "instance-3"},
						ExpectedInstancesInCrashLoop: []ProcessGroupID{"*", "instance-2", "instance-3"},
					}),
				Entry("Adding all instances",
					testCase{
						Instances:                    []ProcessGroupID{"*"},
						ExpectedInstancesInCrashLoop: []ProcessGroupID{"*"},
					}),
			)
		})

	})

	When("removing processes from the crash-loop list", func() {
		var cluster *FoundationDBCluster

		When("the crash-loop list does not contain *", func() {
			BeforeEach(func() {
				cluster = &FoundationDBCluster{
					Spec: FoundationDBClusterSpec{
						Buggify: BuggifyConfig{
							CrashLoop: []ProcessGroupID{"instance-1", "instance-2", "instance-3"},
						},
					},
				}
			})

			type testCase struct {
				Instances                    []ProcessGroupID
				ExpectedInstancesInCrashLoop []ProcessGroupID
			}

			DescribeTable("should remove all targeted processes from the crash-loop list",
				func(tc testCase) {
					cluster.RemoveProcessGroupsFromCrashLoopList(tc.Instances)
					Expect(cluster.Spec.Buggify.CrashLoop).To(ContainElements(tc.ExpectedInstancesInCrashLoop))
					Expect(len(cluster.Spec.Buggify.CrashLoop)).To(Equal(len(tc.ExpectedInstancesInCrashLoop)))
				},
				Entry("Removing single instance",
					testCase{
						Instances:                    []ProcessGroupID{"instance-1"},
						ExpectedInstancesInCrashLoop: []ProcessGroupID{"instance-2", "instance-3"},
					}),
				Entry("Removing multiple instances",
					testCase{
						Instances:                    []ProcessGroupID{"instance-2", "instance-3"},
						ExpectedInstancesInCrashLoop: []ProcessGroupID{"instance-1"},
					}),
			)
		})

		When("the crash-loop list contain *", func() {
			BeforeEach(func() {
				cluster = &FoundationDBCluster{
					Spec: FoundationDBClusterSpec{
						Buggify: BuggifyConfig{
							CrashLoop: []ProcessGroupID{"*", "instance-1", "instance-2", "instance-3"},
						},
					},
				}
			})

			type testCase struct {
				Instances                    []ProcessGroupID
				ExpectedInstancesInCrashLoop []ProcessGroupID
			}

			DescribeTable("should remove all targeted processes from the crash-loop list",
				func(tc testCase) {
					cluster.RemoveProcessGroupsFromCrashLoopList(tc.Instances)
					Expect(cluster.Spec.Buggify.CrashLoop).To(ContainElements(tc.ExpectedInstancesInCrashLoop))
					Expect(len(cluster.Spec.Buggify.CrashLoop)).To(Equal(len(tc.ExpectedInstancesInCrashLoop)))
				},
				Entry("Removing single instance",
					testCase{
						Instances:                    []ProcessGroupID{"instance-1"},
						ExpectedInstancesInCrashLoop: []ProcessGroupID{"*", "instance-2", "instance-3"},
					}),
				Entry("Removing multiple instances",
					testCase{
						Instances:                    []ProcessGroupID{"instance-2", "instance-3"},
						ExpectedInstancesInCrashLoop: []ProcessGroupID{"*", "instance-1"},
					}),
				Entry("Removing *",
					testCase{
						Instances:                    []ProcessGroupID{"*"},
						ExpectedInstancesInCrashLoop: []ProcessGroupID{"instance-1", "instance-2", "instance-3"},
					}),
			)
		})
	})

<<<<<<< HEAD
	When("getting cluster localities", func() {
		It("should return the localities", func() {
			cluster := &FoundationDBCluster{
				ObjectMeta: metav1.ObjectMeta{
					Name:      "foo",
					Namespace: "default",
				},
				Spec: FoundationDBClusterSpec{
					Version: Versions.Default.String(),
					Localities: []Locality{
						{
							Key:          FDBLocalityDataHallKey,
							Value:        "1",
							TopologyKey:  corev1.LabelTopologyZone,
							NodeSelector: [][]string{{"foundationdb", "1"}},
						},
						{
							Key:          "zone",
							Value:        "1",
							TopologyKey:  "kubernetes.io/hostname",
							NodeSelector: [][]string{{"foundationdb", "2"}},
						},
					},
				},
			}

			Expect(cluster.GetLocalities()).To(Equal([]Locality{
				{
					Key:          FDBLocalityDataHallKey,
					Value:        "1",
					TopologyKey:  corev1.LabelTopologyZone,
					NodeSelector: [][]string{{"foundationdb", "1"}},
				},
				{
					Key:          "zone",
					Value:        "1",
					TopologyKey:  "kubernetes.io/hostname",
					NodeSelector: [][]string{{"foundationdb", "2"}},
				},
			}))
		})
	})

	When("getting cluster locality by value", func() {
		It("should return the locality with the given value", func() {
			cluster := &FoundationDBCluster{
				ObjectMeta: metav1.ObjectMeta{
					Name:      "foo",
					Namespace: "default",
				},
				Spec: FoundationDBClusterSpec{
					Version: Versions.Default.String(),
					Localities: []Locality{
						{
							Key:          FDBLocalityDataHallKey,
							Value:        "1",
							TopologyKey:  corev1.LabelTopologyZone,
							NodeSelector: [][]string{{"foundationdb", "1"}},
						},
						{
							Key:          "zone",
							Value:        "2",
							TopologyKey:  "kubernetes.io/hostname",
							NodeSelector: [][]string{{"foundationdb", "2"}},
						},
					},
				},
			}

			Expect(cluster.GetLocality("1")).To(Equal(Locality{
				Key:          FDBLocalityDataHallKey,
				Value:        "1",
				TopologyKey:  corev1.LabelTopologyZone,
				NodeSelector: [][]string{{"foundationdb", "1"}},
			},
			))
		})
	})
=======
	DescribeTable("when checking if the cluster is being upgraded", func(cluster *FoundationDBCluster, isUpgraded bool, isCompatibleUpgrade bool) {
		Expect(cluster.IsBeingUpgraded()).To(Equal(isUpgraded))

		if !isUpgraded {
			return
		}

		Expect(cluster.VersionCompatibleUpgradeInProgress()).To(Equal(isCompatibleUpgrade))
		Expect(cluster.IsBeingUpgradedWithVersionIncompatibleVersion()).To(Equal(!isCompatibleUpgrade))
	}, Entry("no upgrade in progress",
		&FoundationDBCluster{
			Spec: FoundationDBClusterSpec{
				Version: "7.1.27",
			},
			Status: FoundationDBClusterStatus{
				RunningVersion: "7.1.27",
			},
		}, false, false),
		Entry("patch upgrade",
			&FoundationDBCluster{
				Spec: FoundationDBClusterSpec{
					Version: "7.1.29",
				},
				Status: FoundationDBClusterStatus{
					RunningVersion: "7.1.27",
				},
			}, true, true),
		Entry("minor upgrade",
			&FoundationDBCluster{
				Spec: FoundationDBClusterSpec{
					Version: "7.2.3",
				},
				Status: FoundationDBClusterStatus{
					RunningVersion: "7.1.27",
				},
			}, true, false),
		Entry("major upgrade",
			&FoundationDBCluster{
				Spec: FoundationDBClusterSpec{
					Version: "8.0.0",
				},
				Status: FoundationDBClusterStatus{
					RunningVersion: "7.1.27",
				},
			}, true, false),
	)
>>>>>>> bd9fdcb1
})<|MERGE_RESOLUTION|>--- conflicted
+++ resolved
@@ -4951,7 +4951,6 @@
 		})
 	})
 
-<<<<<<< HEAD
 	When("getting cluster localities", func() {
 		It("should return the localities", func() {
 			cluster := &FoundationDBCluster{
@@ -5030,7 +5029,7 @@
 			))
 		})
 	})
-=======
+
 	DescribeTable("when checking if the cluster is being upgraded", func(cluster *FoundationDBCluster, isUpgraded bool, isCompatibleUpgrade bool) {
 		Expect(cluster.IsBeingUpgraded()).To(Equal(isUpgraded))
 
@@ -5077,5 +5076,4 @@
 				},
 			}, true, false),
 	)
->>>>>>> bd9fdcb1
 })