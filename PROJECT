<<<<<<< HEAD
=======
version: "0.3.0"
>>>>>>> fff71ccc
domain: foundationdb.org
repo: github.com/FoundationDB/fdb-kubernetes-operator
resources:
- group: apps
  kind: FoundationDBCluster
  version: v1beta1
version: "2"<|MERGE_RESOLUTION|>--- conflicted
+++ resolved
@@ -1,11 +1,7 @@
-<<<<<<< HEAD
-=======
 version: "0.3.0"
->>>>>>> fff71ccc
 domain: foundationdb.org
 repo: github.com/FoundationDB/fdb-kubernetes-operator
 resources:
 - group: apps
   kind: FoundationDBCluster
-  version: v1beta1
-version: "2"+  version: v1beta1