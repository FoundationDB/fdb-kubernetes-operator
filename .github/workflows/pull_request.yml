name: Integration checks
on:
  push:
    branches:
      - main
  pull_request:

env:
  FDB_VER: "7.1.5"
<<<<<<< HEAD
=======

>>>>>>> acbaa7ad
jobs:
  lint-go:
    name: Lint go code
    runs-on: ubuntu-latest
    steps:
      - name: Checkout code
        uses: actions/checkout@v2
      - name: Set up Go
        uses: actions/setup-go@v1
        with:
          go-version: 1.17.8
      - uses: actions/cache@v2
        with:
          path: ~/go/pkg/mod
          key: ${{ runner.os }}-go-${{ hashFiles('**/go.sum') }}
          restore-keys: |
            ${{ runner.os }}-go
      - name: Get dependencies
        run: curl -L --fail "https://github.com/apple/foundationdb/releases/download/${FDB_VER}/foundationdb-clients_${FDB_VER}-1_amd64.deb" -o fdb.deb
      - name: Install dependencies
        run: sudo dpkg -i fdb.deb
      - name: Run golangci-lint
        run: make fmt lint
  build:
    name: Build
    runs-on: ubuntu-latest
    strategy:
      fail-fast: false
      matrix:
        # With a new supported Kubernetes version we should adjust the version
        # See https://kubernetes.io/releases for the current releases
        kubever: [ "v1.19.0", "v1.20.0", "v1.21.1", "v1.22.0", "v1.23.0" ]
    steps:
    - name: Set up Go
      uses: actions/setup-go@v1
      with:
        go-version: 1.17.8
    - name: Check out code into the Go module directory
      uses: actions/checkout@v2
      with:
        fetch-depth: 0
    - name: Fetch all tags
      run: git fetch --force --tags
    - uses: actions/cache@v2
      with:
        path: ~/go/pkg/mod
        key: ${{ runner.os }}-go-${{ hashFiles('**/go.sum') }}
        restore-keys: |
          ${{ runner.os }}-go
    - name: Get dependencies
      env:
        KIND_VER: "v0.11.1"
      run: |
        # Only download all dependencies
        curl -L --fail "https://github.com/apple/foundationdb/releases/download/${FDB_VER}/foundationdb-clients_${FDB_VER}-1_amd64.deb" -o fdb.deb
        curl -Lo kind https://kind.sigs.k8s.io/dl/${KIND_VER}/kind-linux-amd64
    - name: Install dependencies
      run: |
        # Install dependencies either from cache or freshly downloaded
        sudo dpkg -i fdb.deb
        # Install Kind and start a local Kubernetes cluster
        chmod +x kind
        sudo mv kind /usr/local/bin/kind
        ./scripts/setup_kind_local_registry.sh ${{ matrix.kubever }}
    - name: Check for uncommitted changes
      env:
        # Don't run any tests we run them in the next step
        SKIP_TEST: "1"
      run: |
        make clean all
        git diff --exit-code
    - name: Ensure CRD can be upgrade from main
      run: |
        # Install the current manifests to ensure we can apply the manifests without any issue
        kubectl apply -f https://raw.githubusercontent.com/FoundationDB/fdb-kubernetes-operator/main/config/crd/bases/apps.foundationdb.org_foundationdbbackups.yaml
        kubectl apply -f https://raw.githubusercontent.com/FoundationDB/fdb-kubernetes-operator/main/config/crd/bases/apps.foundationdb.org_foundationdbclusters.yaml
        kubectl apply -f https://raw.githubusercontent.com/FoundationDB/fdb-kubernetes-operator/main/config/crd/bases/apps.foundationdb.org_foundationdbrestores.yaml
        # Ensure that the CRDs are established
        kubectl wait --for condition="established" crd --all
        # Ensure we can upgrade the CRD with the current changes
        make install
    - name: Ensure samples are in a valid format
      run: |
        kubectl apply -f ./config/samples --dry-run=server
  testing:
    name: Testing
    runs-on: ubuntu-latest
    steps:
    - name: Set up Go
      uses: actions/setup-go@v1
      with:
        go-version: 1.17.8
    - name: Check out code into the Go module directory
      uses: actions/checkout@v2
      with:
        fetch-depth: 0
    - name: Fetch all tags
      run: git fetch --force --tags
    - uses: actions/cache@v2
      with:
        path: ~/go/pkg/mod
        key: ${{ runner.os }}-go-${{ hashFiles('**/go.sum') }}
        restore-keys: |
          ${{ runner.os }}-go
    - name: Get dependencies
      run: |
        # Only download all dependencies
        curl -L --fail "https://github.com/apple/foundationdb/releases/download/${FDB_VER}/foundationdb-clients_${FDB_VER}-1_amd64.deb" -o fdb.deb
    - name: Install dependencies
      run: |
        # Install dependencies either from cache or freshly downloaded
        sudo dpkg -i fdb.deb
    - name: Run tests
      # Currently the default runner has 2 vCPU:
      # https://docs.github.com/en/free-pro-team@latest/actions/reference/specifications-for-github-hosted-runners#supported-runners-and-hardware-resources
      env:
        GOMAXPROCS: "2"
        TEST_RACE_CONDITIONS: "1"
      run: |
        make test
  build_images:
    if: github.ref != 'refs/heads/main'
    name: Build Docker images
    runs-on: ubuntu-latest
    strategy:
      matrix:
        image:
          - fdb-kubernetes-operator
          - fdb-data-loader
          - fdb-kubernetes-operator-distroless
        include:
          - image: fdb-kubernetes-operator
            context: ./
            name: foundationdb/fdb-kubernetes-operator
            tagSuffix: ""
            file: ./Dockerfile
          - image: fdb-kubernetes-operator-distroless
            context: ./
            name: foundationdb/fdb-kubernetes-operator
            tagSuffix: -distrolesss
            file: ./distrolesss.dockerfile
          - image: fdb-data-loader
            context: ./sample-apps/data-loader
            name: foundationdb/fdb-data-loader
            tagSuffix: ""
            file: ./sample-apps/data-loader/Dockerfile
    steps:
      - name: Check out the repo
        uses: actions/checkout@v2
      - name: Set up Docker Buildx
        uses: docker/setup-buildx-action@v1
      - name: Build image
        uses: docker/build-push-action@v2
        with:
          build-args: TAG=${GITHUB_SHA}
          push: false
          context: ${{ matrix.context }}
          tags: ${{ matrix.name }}:latest${{ matrix.tagSuffix }}
          file: ${{ matrix.file }}
  push_images:
    if: github.ref == 'refs/heads/main'
    needs: build
    name: Push Docker images
    runs-on: ubuntu-latest
    strategy:
      matrix:
        image:
          - fdb-kubernetes-operator
          - fdb-data-loader
          - fdb-kubernetes-operator-distroless
        include:
          - image: fdb-kubernetes-operator
            context: ./
            name: foundationdb/fdb-kubernetes-operator
            tagSuffix: ""
            file: ./Dockerfile
          - image: fdb-kubernetes-operator-distroless
            context: ./
            name: foundationdb/fdb-kubernetes-operator
            tagSuffix: -distrolesss
            file: ./distrolesss.dockerfile
          - image: fdb-data-loader
            context: ./sample-apps/data-loader
            name: foundationdb/fdb-data-loader
            tagSuffix: ""
            file: ./sample-apps/data-loader/Dockerfile
    steps:
      - name: Check out the repo
        uses: actions/checkout@v2
      - name: Set up Docker Buildx
        uses: docker/setup-buildx-action@v1
      - name: Login to DockerHub
        uses: docker/login-action@v1
        with:
          username: ${{ secrets.DOCKERHUB_USERNAME }}
          password: ${{ secrets.DOCKERHUB_TOKEN }}
      - name: Build and push to registry
        uses: docker/build-push-action@v2
        with:
          build-args: TAG=${GITHUB_SHA}
          push: true
          context: ${{ matrix.context }}
          tags: ${{ matrix.name }}:latest${{ matrix.tagSuffix }}
          file: ${{ matrix.file }}<|MERGE_RESOLUTION|>--- conflicted
+++ resolved
@@ -7,10 +7,8 @@
 
 env:
   FDB_VER: "7.1.5"
-<<<<<<< HEAD
-=======
 
->>>>>>> acbaa7ad
+
 jobs:
   lint-go:
     name: Lint go code
